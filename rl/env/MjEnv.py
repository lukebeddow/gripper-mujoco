--- conflicted
+++ resolved
@@ -1402,12 +1402,6 @@
       experiment = "gan_52_luke_encoder_8"
 
       # load a specific, hardcoded cycleGAN model
-<<<<<<< HEAD
-      epoch = 400
-      experiment = "gan_52"
-=======
-      load_GA = True # else load GB
->>>>>>> 0f0a4e46
       path_to_load = f"/home/luke/mujoco-devel/rl/env/image_render_models/cycleGAN/{experiment}"
       file_to_load_GA = f"{epoch}_net_G_A.pth"
       file_to_load_GB = f"{epoch}_net_G_B.pth"
@@ -1444,11 +1438,7 @@
       # now allocate space on the device
       self.render_net.to(self.torch_device)
 
-<<<<<<< HEAD
       # # trim the generator network to use as an encoder
-=======
-      # trim the generator network to use as an encoder
->>>>>>> 0f0a4e46
       # num_resnet_blocks = 9
       # self.render_net.model = self.render_net.model[:12 + num_resnet_blocks]
 
