#!/usr/bin/env python3

# fix for cluster, numpy causes segfault
import os
os.environ['OPENBLAS_NUM_THREADS'] = '1'

from datetime import datetime
import argparse
from time import sleep
from random import random

from Trainer import MujocoTrainer
from TrainingManager import TrainingManager
from agents.DQN import Agent_DQN
import networks

def vary_all_inputs(raw_inputarg=None, param_1=None, param_2=None, param_3=None, repeats=None):
  """
  Helper function for adjusting parameters. With param_1 set to list_1 and param_2 set to list_2:

  The pattern goes (with param_1=[A,B,C...] and param_2=[1,2,3...])
    A1, A2, A3, ...
    B1, B2, B3, ...
    C1, C2, C3, ...

  With param_3=[X,Y,Z,...] we repeat the above grid first for X, then Y etc

  Set repeats to get sequential repeats, eg repeats=3 gives
    A1, A1, A1, A2, A2, A2, A3, A3, A3, ...
  """

  # convert input arg from 1...Max to 0...Max-1
  inputarg = raw_inputarg - 1

  # understand inputs
  if param_1 is not None:
    if isinstance(param_1, list):
      list_1 = param_1
    else:
      list_1 = [param_1]
    len_list_1 = len(list_1)
  else: return None, None, None

  if param_2 is not None:
    if isinstance(param_2, list):
      list_2 = param_2
    else:
      list_2 = [param_2]
    len_list_2 = len(list_2)
  else:
    len_list_2 = 1

  if param_3 is not None:
    if param_2 is None: raise RuntimeError("param_2 must be specified before param_3 in vary_all_inputs()")
    if isinstance(param_3, list):
      list_3 = param_3
    else:
      list_3 = [param_3]
    len_list_3 = len(list_3)
  else:
    len_list_3 = 1

  if repeats is None: repeats = 1

  # how fast do we move through lists
  list_1_changes = repeats
  list_2_changes = repeats * len_list_1
  list_3_changes = repeats * len_list_1 * len_list_2

  # don't allow overflow
  num_trainings = len_list_1 * len_list_2 * len_list_3 * repeats
  if raw_inputarg > num_trainings:
    raise RuntimeError(f"vary_all_inputs() got raw_inputarg={raw_inputarg} too high, num_trainings={num_trainings}")

  var_1 = list_1[(inputarg // list_1_changes) % len_list_1]
  if param_2 is not None:
    var_2 = list_2[(inputarg // list_2_changes) % len_list_2]
  else: var_2 = None
  if param_3 is not None:
    var_3 = list_3[(inputarg // list_3_changes) % len_list_3]
  else: var_3 = None

  return var_1, var_2, var_3

def parse_job_string(jobstr):
  """
  Get a list of job numbers from a job string, eg "a:e" returns [a,b,c,d,e] and
  "a e f" returns [a,e,f]
  """

  # parse the job string, assume either "x:y" or "x y z"
  if ":" in jobstr:
    splits = jobstr.split(":")
    job_start = int(splits[0])
    job_end = int(splits[-1])
    job_numbers = list(range(job_start, job_end + 1))
  else:
    splits = jobstr.split(" ")
    job_numbers = []
    for s in splits:
      job_numbers.append(int(s))

  return job_numbers

def get_jobs_from_timestamp(timestamp, run_name_prefix=None):
  """
  Find all the jobs with a particular timestamp
  """

  tm = make_training_manager_from_args(args, silent=True)
  tm.set_group_run_name(job_num=1, timestamp=timestamp, prefix=run_name_prefix)
  match_str = tm.run_name[:-3]

  # get all the run folder corresponding to this timestamp
<<<<<<< HEAD
  group_path = savedir + "/" + tm.group_name
  run_folders = [x for x in os.listdir(group_path) if x.startswith(match_str)]
=======
  group_path = tm.trainer.savedir + "/" + tm.group_name
  run_folders = [x for x in os.listdir(group_path) if x.startswith(tm.run_name[:-3])]
>>>>>>> 992eae20
  
  job_nums = []

  for folder in run_folders:
    num = folder.split(match_str)[-1][2:] # from _A5 -> 5"
    job_nums.append(int(num))

  # sort into numeric ascending order
  job_nums.sort()

  # check for failures
  if len(job_nums) == 0:
    print(f"launch_training.py warning: get_jobs_from_timestamp found zero trainings matching '{match_str}'")

  return job_nums

def update_training_summaries(timestamp, jobstr=None, job_numbers=None, run_name_prefix=None):
  """
  Regenerate training_summaries from a currently running training, or any trainings where
  there is no up to date training_summary.txt files
  """

  if jobstr is None and job_numbers is None:
    job_numbers = get_jobs_from_timestamp(timestamp, run_name_prefix=run_name_prefix)
    if len(job_numbers) == 0:
      raise RuntimeError(f"print_results_table() cannot find any job numbers for timestamp {timestamp}")

  if jobstr is not None:
    job_numbers = parse_job_string(jobstr)

  tm = make_training_manager_from_args(args, silent=True)

  for j in job_numbers:

    # determine the path required for this job
    tm.init_training_summary()
    tm.set_group_run_name(job_num=j, timestamp=timestamp, prefix=run_name_prefix)
    tm.save_training_summary()

def print_results_table(timestamp, jobstr=None, job_numbers=None, run_name_prefix=None):
  """
  Print a table of results for a training
  """

  if jobstr is None and job_numbers is None:
    job_numbers = get_jobs_from_timestamp(timestamp, run_name_prefix=run_name_prefix)
    if len(job_numbers) == 0:
      raise RuntimeError(f"print_results_table() cannot find any job numbers for timestamp {timestamp}")

  if jobstr is not None:
    job_numbers = parse_job_string(jobstr)

  tm = make_training_manager_from_args(args, silent=True)

  # prepare to find information from training_summary files
  first_loop = True
  headings = []
  table = []
  new_elem = []

  for j in job_numbers:

    # determine the path required for this job
    tm.set_group_run_name(job_num=j, timestamp=timestamp, prefix=run_name_prefix)
    filepath = tm.trainer.savedir + "/" + tm.group_name + "/" + tm.run_name + "/"
    
    # load information from the training summary
    tm.init_training_summary() # wipe data from previous loop
    exists = tm.load_training_summary(filepath=filepath)

    if not exists:
      # try to create the file
      tm.trainer = MujocoTrainer(None, None, log_level=0, run_name=tm.run_name,
                                group_name=tm.group_name)
      tm.save_training_summary(filepath=filepath)
      exists = tm.load_training_summary(filepath=filepath)
      if not exists:
        raise RuntimeError("print_results_table() failed to make training summary at", filepath)

    if first_loop:
      if tm.job_number is not None: 
        found_job_number = True
        headings.append("Job num")
      else: found_job_number = False
      if tm.timestamp is not None: 
        found_timestamp = True
        headings.append("Timestamp    ") # 4xspace for heading
      else: found_timestamp = False
      if tm.param_1 is not None: 
        found_param_1 = True
        headings.append(tm.param_1_name)
      else: found_param_1 = False
      if tm.param_2 is not None: 
        found_param_2 = True
        headings.append(tm.param_2_name)
      else: found_param_2 = False
      if tm.param_3 is not None: 
        found_param_3 = True
        headings.append(tm.param_3_name)
      else: found_param_3 = False
      if tm.trained_to is not None: 
        found_trained_to = True
        headings.append("Trained to")
      else: found_trained_to = False
      if tm.train_best_ep is not None: 
        found_train_best_ep = True
        headings.append("Train best SR")
      else: found_train_best_ep = False
      if tm.train_best_sr is not None: 
        found_train_best_sr = True
        headings.append("Train best episode")
      else: found_train_best_sr = False
      if tm.full_test_sr is not None: 
        found_full_test_sr = True
        headings.append("Final test SR")
      else: found_full_test_sr = False
      first_loop = False

    if found_job_number:
      if tm.job_number is not None:
        new_elem.append(tm.job_number)
      else: new_elem.append("nodata")
    if found_timestamp:
      if tm.timestamp is not None:
        new_elem.append(tm.timestamp)
      else: new_elem.append("nodata")
    if found_param_1:
      if tm.param_1 is not None:
        new_elem.append(tm.param_1)
      else: new_elem.append("nodata")
    if found_param_2:
      if tm.param_2 is not None:
        new_elem.append(tm.param_2)
      else: new_elem.append("nodata")
    if found_param_3:
      if tm.param_3 is not None:
        new_elem.append(tm.param_3)
      else: new_elem.append("nodata")
    if found_trained_to:
      if tm.trained_to is not None:
        new_elem.append(tm.trained_to)
      else: new_elem.append("nodata")
    if found_train_best_ep:
      if tm.train_best_ep is not None:
        new_elem.append(tm.train_best_ep)
      else: new_elem.append("nodata")
    if found_train_best_sr:
      if tm.train_best_sr is not None:
        new_elem.append(tm.train_best_sr)
      else: new_elem.append("nodata")
    if found_full_test_sr:
      if tm.full_test_sr is not None:
        new_elem.append(tm.full_test_sr)
      else: new_elem.append("nodata")

    table.append(new_elem[:])
    new_elem = []

  # now prepare to print the table
  print_str = """"""
  heading_str = ""
  for x in range(len(headings) - 1): heading_str += "{" + str(x) + "} | "
  heading_str += "{" + str(len(headings) - 1) + "}"
  row_str = heading_str[:]
  heading_formatters = []
  row_formatters = []
  for x in range(len(headings)):
    row_formatters.append("{" + f"{x}:<{len(headings[x]) + 2}" + "}")
    heading_formatters.append("{" + f"{x}:<{len(headings[x]) + 2}" + "}")
  heading_str = heading_str.format(*heading_formatters)
  row_str = row_str.format(*row_formatters)

  # assemble the table text
  print_str += heading_str.format(*headings) + "\n"
  # print(heading_str.format(*headings))
  for i in range(len(table)):
    # check if entry is incomplete
    while len(table[i]) < len(headings): table[i] += ["N/F"]
    for j, elem in enumerate(table[i]):
      if isinstance(elem, float):
        table[i][j] = "{:.4f}".format(elem)
    # print(row_str.format(*table[i]))
    print_str += row_str.format(*table[i]) + "\n"

  # print and save the table
  print("\n" + print_str)
  tablepath = tm.trainer.savedir + "/" + tm.group_name + "/" + "results_table.txt"
  with open(tablepath, 'w') as f:
    f.write(print_str)

def print_time_taken():
  """
  Print the time taken since the training started
  """

  finishing_time = datetime.now()
  time_taken = finishing_time - starting_time
  d = divmod(time_taken.total_seconds(), 86400)
  h = divmod(d[1], 3600)
  m = divmod(h[1], 60)
  s = m[1]
  print("\nStarted at:", starting_time.strftime(datestr))
  print("Finished at:", datetime.now().strftime(datestr))
  print(f"Time taken was {d[0]:.0f} days {h[0]:.0f} hrs {m[0]:.0f} mins {s:.0f} secs\n")

def print_training_info(include_all=False):
  """
  Print basic parameter information about a training
  """

  mj = MujocoTrainer(None, None, log_level=0)
  tm.trainer = mj
  txt = tm.get_training_summary().split(tm.summary_section_seperator)[0]

  if include_all:
    print(txt)
  else:
    lines = txt.splitlines(keepends=True)
    to_print = """"""
    for line in lines:
      if (line.startswith("\tTimestamp") or
          line.startswith("\tTrained to") or
          line.startswith("\tBest training") or
          line.startswith("\tMost recent fulltest")):
        continue
      to_print += line
    print(to_print)
  exit()

def make_training_manager_from_args(args, silent=False):
  """
  Create a training manager given the command line arguments
  """

  log_level = args.log_level
  if silent: log_level = 0

  tm = TrainingManager(rngseed=args.rngseed, device=args.device, log_level=log_level)

  # input any command line settings
  tm.settings["plot"] = args.plot
  tm.settings["render"] = args.render
  if args.savedir is not None: tm.settings["savedir"] = args.savedir

  # now create an underlying trainer without an agent or environment
  tm.trainer = tm.make_trainer(None, None)

  return tm

if __name__ == "__main__":

  """
  This script launches a mujoco grasping training, using the TrainingManager class.
  
  Basic usage: 
    1. source a virtual environment
    2. create a training program and add it to the bottom of this file in the if...elif
    3. run this file with the two required command line arguments:
        > python launch_training.py --program myprogram --job 1

  To print the results afterwards use the training timestamp to idenfity it: 
    > python launch_training.py --timestamp dd-mm-yy_hr-mn
  
  This script is designed to be called repeatedly with different job numbers. Say you
  want to compare a training with a learning rate of 1e-3 and 5e-3. You make your
  program which varies learning rate depending on the job number (either 1 or 2).
  Then you can call this script twice, with job numbers 1 and 2. You can add repeats,
  so maybe jobs 1-10 are the first learning rate and jobs 11-20 are the second. You
  can vary other parameters etc, this is how you build up large training comparisons.
  """

  # starting time
  starting_time = datetime.now()

  # key default settings
  datestr = "%d-%m-%y_%H-%M" # all date inputs must follow this format

  # # print all the inputs we have received
  # print("array_training_DQN.py inputs are:", sys.argv[1:])

  # define arguments and parse them
  parser = argparse.ArgumentParser()
  parser.add_argument("-j", "--job",          default=None, type=int) # job input number
  parser.add_argument("-t", "--timestamp",    default=None)           # timestamp
  parser.add_argument("-p", "--program",      default=None)           # program name to select from if..else if
  parser.add_argument("-d", "--device",       default=None)           # override device
  parser.add_argument("-r", "--render",       action="store_true")    # render window during training
  parser.add_argument("-g", "--plot",         action="store_true")    # plot to wandb job
  parser.add_argument("-c", "--continue",     action="store_true", dest="resume") # continue training
  parser.add_argument("-H", "--heuristic",    action="store_true")    # run a test using heuristic actions
  parser.add_argument("-id", "--load-id",     default=None)           # id to load in case we are testing/plotting
  parser.add_argument("--name-prefix",        default=None)          # run name prefix eg run_12-32
  parser.add_argument("--job-string",         default=None)           # job string for print results eg "1:10" or "1 2 3 6"
  parser.add_argument("--print-results",      action="store_true")    # prepare and print all 
  parser.add_argument("--rngseed",            default=None)           # turns on reproducible training with given seed (slower)
  parser.add_argument("--log-level",          type=int, default=1)    # set script log level
  parser.add_argument("--no-delay",           action="store_true")    # prevent a sleep(...) to seperate processes
  parser.add_argument("--print",              action="store_true")    # don't train, print job options
  parser.add_argument("--savedir",            default=None)           # override save/load directory
  parser.add_argument("--pause",              default=False)          # pause between episodes in a test
  parser.add_argument("--test",               action="store_true")    # run a thorough test on existing model
  parser.add_argument("--demo",               action="store_true")    # run a demo test on model, can specify id number
  parser.add_argument("--new-endpoint",       default=None, type=int) # new episode target for continuing training
  parser.add_argument("--extra-episodes",     default=None, type=int) # extra episodes to run for continuing training
  # parser.add_argument("--override-lib",       action="store_true")    # override bind.so library with loaded data

  args = parser.parse_args()

  timestamp = args.timestamp if args.timestamp else datetime.now().strftime(datestr)

  # default device
  if args.device is None:
    args.device = "cpu"

  if args.print: 
    args.log_level = 0

  # echo these inputs
  if args.log_level > 0:
    print("launch_training.py is preparing to train:")
    print(" -> Job number:", args.job)
    print(" -> Timestamp:", timestamp)
    print(" -> Program name:", args.program)
    print(" -> Device:", args.device)

  # seperate process for safety
  if not args.no_delay and args.job is not None:
    sleep(args.job)
    sleep(0.25 * random())

  # ----- special cases ----- #

  if args.print_results:

    if args.timestamp is None:
      raise RuntimeError(f"launch_training.py: a timestamp [-t, --timestamp] in the following format '{datestr}' is required to load existing trainigs")

    if args.log_level > 0: print("\nPreparing to print a results table in launch_training.py")
    update_training_summaries(args.timestamp, jobstr=args.job_string, run_name_prefix=args.name_prefix)
    print_results_table(args.timestamp, jobstr=args.job_string, run_name_prefix=args.name_prefix)
    exit()

  if args.job is None:
    raise RuntimeError("launch_training.py: your options require a job number [-j, --job], either to identify an existing training for loading, or to correspond to your selected program")

  # create a training manager
  tm = make_training_manager_from_args(args)

  if args.plot:

    if args.timestamp is None:
      raise RuntimeError(f"launch_training.py: a timestamp [-t, --timestamp] in the following format '{datestr}' is required to load existing trainigs")

    if args.log_level > 0: print("launch_training.py will plot a training")

    tm.load(job_num=args.job, timestamp=args.timestamp, id=args.load_id)
    tm.trainer.track.plot(plttitle=tm.group_name + "/" + tm.run_name)
    input("Press enter to quit plotting windows and terminate program")
    exit()

  if args.test or args.demo:

    if args.timestamp is None:
      raise RuntimeError(f"launch_training.py: a timestamp [-t, --timestamp] in the following format '{datestr}' is required to load existing trainigs")

    if args.demo: args.render = True # always render for demonstration tests
    best_id = True if args.load_id is None else False

    if args.log_level > 0: print("launch_training.py is running a test, render =", args.render)

    tm.load(job_num=args.job, timestamp=args.timestamp, best_id=best_id, id=args.load_id)
    tm.run_test(heuristic=args.heuristic, demo=args.demo, render=args.render, pause=args.pause)
    exit()

  if args.resume:

    if args.timestamp is None:
      raise RuntimeError(f"launch_training.py: a timestamp [-t, --timestamp] in the following format '{datestr}' is required to load existing trainigs")
    if args.new_endpoint is None and args.extra_episodes is None:
      raise RuntimeError("launch_training.py: [-c, --continue] must be used with either [--new-endpoint] or [--extra-episodes]")
    
    if args.log_level > 0: print(f"launch_training.py is continuing a traing, new_endpoint={args.new_endpoint}, extra_episodes={args.extra_episodes}")

    tm.load(job_num=args.job, timestamp=args.timestamp, id=args.load_id)

    # adjust command line settings as load overrides them
    tm.settings["plot"] = args.plot
    tm.settings["render"] = args.render
    if args.savedir is not None: tm.settings["savedir"] = args.savedir

    tm.continue_training(new_endpoint=args.new_endpoint, extra_episodes=args.extra_episodes)
    exit()

  # ----- regular training ----- #

  if args.program is None:
    raise RuntimeError("launch_training.py: normal trainings require that [-p, --program] be set with training name corresponding to an option in this file")

  # set the name of this training in the training manager
  tm.set_group_run_name(job_num=args.job, timestamp=timestamp, prefix=args.name_prefix)

  if args.program == "test_1":

    # define what to vary this training, dependent on job number
    vary_1 = [100, 200]
    vary_2 = [250, 500]
    vary_3 = None
    repeats = None
    tm.param_1_name = "target_update"
    tm.param_2_name = "eps_decay"
    tm.param_3_name = None
    tm.param_1, tm.param_2, tm.param_3 = vary_all_inputs(args.job, param_1=vary_1, param_2=vary_2,
                                                         param_3=vary_3, repeats=repeats)
    if args.print: print_training_info()
    
    # apply the varied settings (very important!)
    tm.settings["Agent_DQN"]["target_update"] = tm.param_1
    tm.settings["Agent_DQN"]["eps_decay"] = tm.param_2

    # choose any additional settings to change
    tm.settings["save"] = True
    tm.settings["trainer"]["num_episodes"] = 15
    tm.settings["trainer"]["test_freq"] = 5
    tm.settings["trainer"]["save_freq"] = 5
    tm.settings["final_test_trials_per_object"] = 1
    tm.settings["env"]["test_objects"] = 3
    tm.settings["env"]["max_episode_steps"] = 1
    tm.settings["episode_log_rate"] = 5
    tm.settings["track_avg_num"] = 3
    tm.settings["Agent_DQN"]["target_update"] = 10

    # create the environment
    env = tm.make_env()

    # make the agent, may depend on variable settings above
    layers = [env.n_obs, 64, 64, env.n_actions]
    network = networks.VariableNetwork(layers, device=args.device)
    agent = Agent_DQN(device=args.device)
    agent.init(network)

    # complete the training
    tm.run_training(agent, env)
    print_time_taken()

  elif args.program == "example_template":

    # define what to vary this training, dependent on job number
    vary_1 = None
    vary_2 = None
    vary_3 = None
    repeats = None
    tm.param_1_name = None
    tm.param_2_name = None
    tm.param_3_name = None
    tm.param_1, tm.param_2, tm.param_3 = vary_all_inputs(args.job, param_1=vary_1, param_2=vary_2,
                                                         param_3=vary_3, repeats=repeats)
    if args.print: print_training_info()
    
    # # apply the varied settings (very important!)
    # tm.settings["A"]["B"] = tm.param_1
    # tm.settings["C"]["D"] = tm.param_2
    # tm.settings["E"]["F"] = tm.param_3

    # # choose any additional settings to change
    # tm.settings["A"]["B"] = X
    # tm.settings["C"]["D"] = Y
    # tm.settings["E"]["F"] = Z

    # create the environment
    env = tm.make_env()

    # make the agent, may depend on variable settings above
    layers = [env.n_obs, 64, 64, env.n_actions]
    network = networks.VariableNetwork(layers, device=args.device)
    agent = Agent_DQN(device=args.device)
    agent.init(network)

    # complete the training
    tm.run_training(agent, env)
    print_time_taken()

# ----- end ----- #<|MERGE_RESOLUTION|>--- conflicted
+++ resolved
@@ -112,14 +112,9 @@
   match_str = tm.run_name[:-3]
 
   # get all the run folder corresponding to this timestamp
-<<<<<<< HEAD
-  group_path = savedir + "/" + tm.group_name
+  group_path = tm.trainer.savedir + "/" + tm.group_name
   run_folders = [x for x in os.listdir(group_path) if x.startswith(match_str)]
-=======
-  group_path = tm.trainer.savedir + "/" + tm.group_name
-  run_folders = [x for x in os.listdir(group_path) if x.startswith(tm.run_name[:-3])]
->>>>>>> 992eae20
-  
+
   job_nums = []
 
   for folder in run_folders:
