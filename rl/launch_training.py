#!/usr/bin/env python3

# fix for cluster, numpy causes segfault
import os
os.environ['OPENBLAS_NUM_THREADS'] = '1'

from datetime import datetime
import argparse
from time import sleep
from random import random
import torch
import functools

from Trainer import MujocoTrainer
from TrainingManager import TrainingManager
from agents.DQN import Agent_DQN
from agents.ActorCritic import MLPActorCriticAC, Agent_SAC
from agents.PolicyGradient import MLPActorCriticPG, Agent_PPO, Agent_PPO_Discriminator
from agents.PolicyGradient import CNNActorCriticPG, NetActorCriticPG, MixedNetworkFromEncoder
import networks

def vary_all_inputs(raw_inputarg=None, param_1=None, param_2=None, param_3=None, repeats=None):
  """
  Helper function for adjusting parameters. With param_1 set to list_1 and param_2 set to list_2:

  The pattern goes (with param_1=[A,B,C...] and param_2=[1,2,3...])
    A1, A2, A3, ...
    B1, B2, B3, ...
    C1, C2, C3, ...

  With param_3=[X,Y,Z,...] we repeat the above grid first for X, then Y etc

  Set repeats to get sequential repeats, eg repeats=3 gives
    A1, A1, A1, A2, A2, A2, A3, A3, A3, ...
  """

  # convert input arg from 1...Max to 0...Max-1
  inputarg = raw_inputarg - 1

  # understand inputs
  if param_1 is not None:
    if isinstance(param_1, list):
      list_1 = param_1
    else:
      list_1 = [param_1]
    len_list_1 = len(list_1)
  else: return None, None, None

  if param_2 is not None:
    if isinstance(param_2, list):
      list_2 = param_2
    else:
      list_2 = [param_2]
    len_list_2 = len(list_2)
  else:
    len_list_2 = 1

  if param_3 is not None:
    if param_2 is None: raise RuntimeError("param_2 must be specified before param_3 in vary_all_inputs()")
    if isinstance(param_3, list):
      list_3 = param_3
    else:
      list_3 = [param_3]
    len_list_3 = len(list_3)
  else:
    len_list_3 = 1

  if repeats is None: repeats = 1

  # how fast do we move through lists
  list_1_changes = repeats
  list_2_changes = repeats * len_list_1
  list_3_changes = repeats * len_list_1 * len_list_2

  # don't allow overflow
  num_trainings = len_list_1 * len_list_2 * len_list_3 * repeats
  if raw_inputarg > num_trainings:
    raise RuntimeError(f"vary_all_inputs() got raw_inputarg={raw_inputarg} too high, num_trainings={num_trainings}")

  var_1 = list_1[(inputarg // list_1_changes) % len_list_1]
  if param_2 is not None:
    var_2 = list_2[(inputarg // list_2_changes) % len_list_2]
  else: var_2 = None
  if param_3 is not None:
    var_3 = list_3[(inputarg // list_3_changes) % len_list_3]
  else: var_3 = None

  return var_1, var_2, var_3

def parse_job_string(jobstr):
  """
  Get a list of job numbers from a job string, eg "a:e" returns [a,b,c,d,e] and
  "a e f" returns [a,e,f]
  """

  # parse the job string, assume either "x:y" or "x y z"
  if ":" in jobstr:
    splits = jobstr.split(":")
    job_start = int(splits[0])
    job_end = int(splits[-1])
    job_numbers = list(range(job_start, job_end + 1))
  else:
    splits = jobstr.split(" ")
    job_numbers = []
    for s in splits:
      job_numbers.append(int(s))

  return job_numbers

def get_jobs_from_timestamp(timestamp, run_name_prefix=None):
  """
  Find all the jobs with a particular timestamp
  """

  tm = make_training_manager_from_args(args, silent=True)
  tm.set_group_run_name(job_num=1, timestamp=timestamp, prefix=run_name_prefix)
  match_str = tm.run_name[:-3]

  # get all the run folder corresponding to this timestamp
  group_path = tm.trainer.savedir + "/" + tm.group_name
  run_folders = [x for x in os.listdir(group_path) if x.startswith(match_str)]

  job_nums = []

  for folder in run_folders:
    num = folder.split(match_str)[-1][2:] # from _A5 -> 5"
    job_nums.append(int(num))

  # sort into numeric ascending order
  job_nums.sort()

  # check for failures
  if len(job_nums) == 0:
    print(f"launch_training.py warning: get_jobs_from_timestamp found zero trainings matching '{match_str}'")

  return job_nums

def update_training_summaries(timestamp, jobstr=None, job_numbers=None, run_name_prefix=None,
                              silent=True):
  """
  Regenerate training_summaries from a currently running training, or any trainings where
  there is no up to date training_summary.txt files
  """

  if jobstr is None and job_numbers is None:
    job_numbers = get_jobs_from_timestamp(timestamp, run_name_prefix=run_name_prefix)
    if len(job_numbers) == 0:
      raise RuntimeError(f"print_results_table() cannot find any job numbers for timestamp {timestamp}")

  if jobstr is not None:
    job_numbers = parse_job_string(jobstr)

  tm = make_training_manager_from_args(args, silent=silent)

  for j in job_numbers:

    # determine the path required for this job
    tm.init_training_summary()
    tm.set_group_run_name(job_num=j, timestamp=timestamp, prefix=run_name_prefix)
    tm.save_training_summary(force=True)

def print_results_table(timestamp, jobstr=None, job_numbers=None, run_name_prefix=None,
                        min_ep=None, max_ep=None, silent=True, min_stage=None, max_stage=None,
                        print_test=None):
  """
  Print a table of results for a training
  """

  if jobstr is None and job_numbers is None:
    job_numbers = get_jobs_from_timestamp(timestamp, run_name_prefix=run_name_prefix)
    if len(job_numbers) == 0:
      raise RuntimeError(f"print_results_table() cannot find any job numbers for timestamp {timestamp}")

  if jobstr is not None:
    job_numbers = parse_job_string(jobstr)

  tm = make_training_manager_from_args(args, silent=silent)

  # prepare to find information from training_summary files
  headings = []
  table = []
  new_elem = []
  program_names = [None]

  found_job_number = False
  found_timestamp = False
  found_param_1 = False
  found_param_2 = False
  found_param_3 = False
  found_trained_to = False
  found_train_best_ep = False
  found_train_best_sr = False
  found_full_test_sr = False

  if min_ep is not None or max_ep is not None:
    do_min_max_ep = True
  else: do_min_max_ep = False
  if min_stage is not None or max_stage is not None:
    do_min_max_stage = True
  else: do_min_max_stage = False

  for j in job_numbers:

    # determine the path required for this job
    tm.set_group_run_name(job_num=j, timestamp=timestamp, prefix=run_name_prefix)
    filepath = tm.trainer.savedir + "/" + tm.group_name + "/" + tm.run_name + "/"
    
    # load information from the training summary
    tm.init_training_summary() # wipe data from previous loop
    exists = tm.load_training_summary(filepath=filepath)
    if tm.program not in program_names:
      program_names.append(tm.program)

    if not exists:
      # try to create the file
      tm.trainer = MujocoTrainer(None, None, log_level=0, run_name=tm.run_name,
                                group_name=tm.group_name)
      tm.save_training_summary(filepath=filepath)
      exists = tm.load_training_summary(filepath=filepath)
      if not exists:
        raise RuntimeError("print_results_table() failed to make training summary at", filepath)
      
    if tm.job_number is not None: found_job_number = True
    if tm.timestamp is not None: found_timestamp = True
    if tm.param_1 is not None: found_param_1 = True
    if tm.param_2 is not None: found_param_2 = True
    if tm.param_3 is not None: found_param_3 = True
    if tm.trained_to is not None: found_trained_to = True
    if tm.train_best_ep is not None: found_train_best_ep = True
    if tm.train_best_sr is not None: found_train_best_sr = True
    if tm.full_test_sr is not None: found_full_test_sr = True

  # get the program name
  if len(program_names) == 2:
    program_str = f"Program: {program_names[1]}\n\n"
  elif len(program_names) == 1:
    program_str = ""
  else:
    program_str = "Multiple program names found: "
    for i in range(1, len(program_names) - 1):
      program_str += f"{program_names[i]}; "
    program_str += f"{program_names[-1]}\n\n"

  if found_job_number: headings.append("Job num")
  if found_timestamp: headings.append("Timestamp    ") # 4xspace for heading
  if found_param_1: headings.append(tm.param_1_name)
  if found_param_2: headings.append(tm.param_2_name)
  if found_param_3: headings.append(tm.param_3_name)
  if found_trained_to: headings.append("Trained to")
  if do_min_max_ep:
    if min_ep is not None and max_ep is not None:
      headings.append(f"Best SR range {min_ep} - {max_ep}")
    elif min_ep is not None:
      headings.append(f"Best SR from ep {min_ep}")
    elif max_ep is not None:
      headings.append(f"Best SR up to ep {max_ep}")
    else: raise RuntimeError("code error in print_results_table()")
    headings.append("At episode")
  if do_min_max_stage:
    if min_stage is not None and max_stage is not None:
      if min_stage == max_stage:
        headings.append(f"Best SR during stage {min_stage}")
      else:
        headings.append(f"Best SR stages {min_stage} - {max_stage}")
    elif min_stage is not None:
      headings.append(f"Best SR from stage {min_stage}")
    elif max_stage is not None:
      headings.append(f"Best SR up to stage {max_stage}")
    else: raise RuntimeError("code error in print_results_table()")
    headings.append("At episode")
  if found_train_best_ep: headings.append("Train best episode")
  if found_train_best_sr: headings.append("Train best SR")
  if found_full_test_sr: headings.append("Final test SR")
  if print_test is not None: headings.append(print_test)

  for j in job_numbers:

    # determine the path required for this job
    tm.set_group_run_name(job_num=j, timestamp=timestamp, prefix=run_name_prefix)
    filepath = tm.trainer.savedir + "/" + tm.group_name + "/" + tm.run_name + "/"
    
    # load information from the training summary
    tm.init_training_summary() # wipe data from previous loop
    exists = tm.load_training_summary(filepath=filepath)

    if not exists:
      # try to create the file
      tm.trainer = MujocoTrainer(None, None, log_level=0, run_name=tm.run_name,
                                group_name=tm.group_name)
      tm.save_training_summary(filepath=filepath)
      exists = tm.load_training_summary(filepath=filepath)
      if not exists:
        raise RuntimeError("print_results_table() failed to make training summary at", filepath)

    if found_job_number:
      if tm.job_number is not None:
        new_elem.append(tm.job_number)
      else: new_elem.append("nodata")
    if found_timestamp:
      if tm.timestamp is not None:
        new_elem.append(tm.timestamp)
      else: new_elem.append("nodata")
    if found_param_1:
      if tm.param_1 is not None:
        new_elem.append(tm.param_1)
      else: new_elem.append("nodata")
    if found_param_2:
      if tm.param_2 is not None:
        new_elem.append(tm.param_2)
      else: new_elem.append("nodata")
    if found_param_3:
      if tm.param_3 is not None:
        new_elem.append(tm.param_3)
      else: new_elem.append("nodata")
    if found_trained_to:
      if tm.trained_to is not None:
        new_elem.append(tm.trained_to)
      else: new_elem.append("nodata")
    if do_min_max_ep:
      data = tm.trainer.read_test_performance()
      sr, ep = tm.trainer.calc_best_performance(from_episode=min_ep, to_episode=max_ep,
                                                success_rate_vector=data[2,:],
                                                episodes_vector=data[1,:],
                                                stages_vector=data[5,:])
      if sr == 0 and ep == 0:
        new_elem.append("nodata")
        new_elem.append("nodata")
      else:
        new_elem.append(sr)
        new_elem.append(int(ep))
    if do_min_max_stage:
      data = tm.trainer.read_test_performance()
      sr, ep = tm.trainer.calc_best_performance(from_stage=min_stage, to_stage=max_stage,
                                                success_rate_vector=data[2,:],
                                                episodes_vector=data[1,:],
                                                stages_vector=data[5,:])
      if sr == 0 and ep == 0:
        new_elem.append("nodata")
        new_elem.append("nodata")
      else:
        new_elem.append(sr)
        new_elem.append(int(ep))
    if found_train_best_ep:
      if tm.train_best_ep is not None:
        new_elem.append(tm.train_best_ep)
      else: new_elem.append("nodata")
    if found_train_best_sr:
      if tm.train_best_sr is not None:
        new_elem.append(tm.train_best_sr)
      else: new_elem.append("nodata")
    if found_full_test_sr:
      if tm.full_test_sr is not None:
        new_elem.append(tm.full_test_sr)
      else: new_elem.append("nodata")
    if print_test is not None:
      sr, ep = tm.trainer.read_best_performance_from_text(silence=True, fulltest=True,
                                                          fulltestname=print_test)
      if sr is not None:
        new_elem.append(sr)
      else: new_elem.append("nodata")

    table.append(new_elem[:])
    new_elem = []

  # now prepare to print the table
  print_str = """""" + program_str
  heading_str = ""
  for x in range(len(headings) - 1): heading_str += "{" + str(x) + "} | "
  heading_str += "{" + str(len(headings) - 1) + "}"
  row_str = heading_str[:]
  heading_formatters = []
  row_formatters = []
  for x in range(len(headings)):
    row_formatters.append("{" + f"{x}:<{len(headings[x]) + 2}" + "}")
    heading_formatters.append("{" + f"{x}:<{len(headings[x]) + 2}" + "}")
  heading_str = heading_str.format(*heading_formatters)
  row_str = row_str.format(*row_formatters)

  # assemble the table text
  print_str += heading_str.format(*headings) + "\n"
  # print(heading_str.format(*headings))
  for i in range(len(table)):
    # check if entry is incomplete
    while len(table[i]) < len(headings): table[i] += ["N/F"]
    for j, elem in enumerate(table[i]):
      if isinstance(elem, float):
        table[i][j] = "{:.3f}".format(elem)
    # print(row_str.format(*table[i]))
    print_str += row_str.format(*table[i]) + "\n"

  # print and save the table
  print("\n" + print_str)
  tablepath = tm.trainer.savedir + "/" + tm.group_name + "/" + "results_table.txt"
  with open(tablepath, 'w') as f:
    f.write(print_str)

def print_time_taken():
  """
  Print the time taken since the training started
  """

  finishing_time = datetime.now()
  time_taken = finishing_time - starting_time
  d = divmod(time_taken.total_seconds(), 86400)
  h = divmod(d[1], 3600)
  m = divmod(h[1], 60)
  s = m[1]
  print("\nStarted at:", starting_time.strftime(datestr))
  print("Finished at:", datetime.now().strftime(datestr))
  print(f"Time taken was {d[0]:.0f} days {h[0]:.0f} hrs {m[0]:.0f} mins {s:.0f} secs\n")

def print_training_info(include_all=False):
  """
  Print basic parameter information about a training
  """

  mj = MujocoTrainer(None, None, log_level=0)
  tm.trainer = mj
  txt = tm.get_training_summary().split(tm.summary_section_seperator)[0]

  if include_all:
    print(txt)
  else:
    lines = txt.splitlines(keepends=True)
    to_print = """"""
    for line in lines:
      if (line.startswith("\tTimestamp") or
          line.startswith("\tTrained to") or
          line.startswith("\tBest training") or
          line.startswith("\tMost recent fulltest")):
        continue
      to_print += line
    print(to_print)
  exit()

def make_training_manager_from_args(args, silent=False, save=True):
  """
  Create a training manager given the command line arguments
  """

  log_level = args.log_level
  if silent: log_level = 0

  tm = TrainingManager(rngseed=args.rngseed, device=args.device, log_level=log_level)

  # input any command line settings
  tm.settings["plot"] = args.plot
  tm.settings["render"] = args.render
  tm.settings["save"] = not args.no_saving
  if args.savedir is not None: tm.settings["savedir"] = args.savedir
  tm.program = args.program

  # now create an underlying trainer without an agent or environment
  tm.trainer = tm.make_trainer(None, None)

  return tm

def save_expert_network(tm, timestamp, job):
  """
  Get the network out of training and save it under rl/env/expert
  """

  save_path = "env/expert/"
  save_folder = f"T{timestamp}_J{job}/"
  filename = "net.pth"

  tm.load(job_num=job, timestamp=timestamp, best_id=True, agentonly=True)
  
  if tm.trainer.agent.name != "Agent_PPO":
    raise RuntimeError("save_expert_network() only supports Agent_PPO currently")
  
  net = tm.trainer.agent.mlp_ac.pi.mu_net

  fullpath = save_path + save_folder
  if not os.path.exists(fullpath):
    try:
      os.makedirs(fullpath)
    except FileExistsError:
      pass

  print(f"save_expert_network() saving at: {fullpath + filename} ...", end="", flush=True)
  torch.save(net, fullpath + filename)
  print("finished")

def curriculum_change_termination(self, stage):
  """
  Toggle the termination threshold over stages. Below -1.0 or above 1.0 is
  impossible to trigger.
  """
  if stage == 0:
    self.env.mj.set.termination_threshold = self.curriculum_dict["param_values"][stage]
  elif stage == 1:
    self.env.mj.set.termination_threshold = self.curriculum_dict["param_values"][stage]
    # disable stable height and enable stable_termination, penalise failed temrination
    self.env.mj.set.stable_height.set          (0.0,    False,  1000)
    self.env.mj.set.stable_termination.set     (1.0,    True,   1)
    self.env.mj.set.failed_termination.set     (-0.05,  False,  1)
  elif stage == 2:
    # set failed termination as a complete failure
    self.env.mj.set.failed_termination.set     (-1.0,   True,  1)

def curriculum_change_step_sizes(self, stage):
  """
  Change the step sizes
  """

  # set the action step sizes
  self.env.mj.set.gripper_prismatic_X.value = self.curriculum_dict["param_values"][stage][0]
  self.env.mj.set.gripper_revolute_Y.value = self.curriculum_dict["param_values"][stage][1]
  self.env.mj.set.gripper_Z.value = self.curriculum_dict["param_values"][stage][2]
  self.env.mj.set.base_Z.value = self.curriculum_dict["param_values"][stage][3]

  # now adjust the time per action to match the step sizes
  self.env.mj.set.time_for_action = self.curriculum_dict["param_values"][stage][4]

def curriculum_change_successful_grasp(self, stage):
  """
  Make the gripper height required for a successful grasp change over the stages
  """
  self.env.mj.set.gripper_target_height = self.curriculum_dict["param_values"][stage][0]
  env.mj.set.object_stable.trigger = self.curriculum_dict["param_values"][stage][1]

def curriculum_change_navigation_grasp(self, stage):
  """
  Curriculum for learning to navigate to objects and then grasp. Makes the grasping
  requirements increase each stage.

  Stage 0: navigate to the object only
  Stage 1: lift the object up
  Stage 2: lift the object stably
  Stage 3: lift to target height and maintain stability
  """

  # get the value of a standard shaped reward
  rew = self.env.mj.set.good_bend_sensor.reward

  if stage == 0:
    self.env.mj.set.within_XY_distance.set  (1.0,    True,   1)
    self.env.mj.set.lifted.set              (rew,    False,  1)
    self.env.mj.set.object_stable.set       (rew,    False,  1)
    self.env.mj.set.stable_height.set       (rew,    False,  1)

  if stage == 1:
    self.env.mj.set.within_XY_distance.set  (rew,    False,  1)
    self.env.mj.set.lifted.set              (1.0,    True,   1)
    self.env.mj.set.object_stable.set       (rew,    False,  1)
    self.env.mj.set.stable_height.set       (rew,    False,  1)

  if stage == 2:
    self.env.mj.set.within_XY_distance.set  (rew,    False,  1)
    self.env.mj.set.lifted.set              (rew,    False,  1)
    self.env.mj.set.object_stable.set       (1.0,    True,   1)
    self.env.mj.set.stable_height.set       (rew,    False,  1)

  if stage == 3:
    self.env.mj.set.within_XY_distance.set  (rew,    False,  1)
    self.env.mj.set.lifted.set              (rew,    False,  1)
    self.env.mj.set.object_stable.set       (rew,    False,  1)
    self.env.mj.set.stable_height.set       (1.0,    True,   1)

def curriculum_change_object_noise(self, stage):
  """
  Change the curriculum to increase the object noise so they spawn further from
  the gripper and are harder to grasp
  """

  self.env.params.object_position_noise_mm = self.curriculum_dict["param_values"][stage]
  
  # don't use this, it causes trainings to avoid using fingers
  # self.env.mj.set.oob_distance = (15 + self.curriculum_dict["param_values"][stage]) * 1e-3

if __name__ == "__main__":

  """
  This script launches a mujoco grasping training, using the TrainingManager class.
  
  Basic usage: 
    1. source a virtual environment
    2. create a training program and add it to the bottom of this file in the if...elif
    3. run this file with the two required command line arguments:
        > python launch_training.py --program myprogram --job 1

  To print the results afterwards use the training timestamp to idenfity it: 
    > python launch_training.py --timestamp dd-mm-yy_hr-mn
  
  This script is designed to be called repeatedly with different job numbers. Say you
  want to compare a training with a learning rate of 1e-3 and 5e-3. You make your
  program which varies learning rate depending on the job number (either 1 or 2).
  Then you can call this script twice, with job numbers 1 and 2. You can add repeats,
  so maybe jobs 1-10 are the first learning rate and jobs 11-20 are the second. You
  can vary other parameters etc, this is how you build up large training comparisons.
  """

  # starting time
  starting_time = datetime.now()

  # key default settings
  datestr = "%d-%m-%y_%H-%M" # all date inputs must follow this format

  # define arguments and parse them
  parser = argparse.ArgumentParser()
  parser.add_argument("-j", "--job",          default=None, type=int) # job input number
  parser.add_argument("-t", "--timestamp",    default=None)           # timestamp
  parser.add_argument("-p", "--program",      default=None)           # program name to select from if..else if
  parser.add_argument("-d", "--device",       default=None)           # override device
  parser.add_argument("-r", "--render",       action="store_true")    # render window during training
  parser.add_argument("-g", "--plot",         action="store_true")    # plot to wandb job
  parser.add_argument("-c", "--continue",     action="store_true", dest="resume") # continue training
  parser.add_argument("-H", "--heuristic",    action="store_true")    # run a test using heuristic actions
  parser.add_argument("-id", "--load-id",     default=None)           # id to load in case we are testing/plotting
  parser.add_argument("--name-prefix",        default=None)           # run name prefix eg run_12-32 for training or loading
  parser.add_argument("--job-string",         default=None)           # job string for print results eg "1:10" or "1 2 3 6"
  parser.add_argument("--print-results",      action="store_true")    # prepare and print all 
  parser.add_argument("--print-from-ep",      default=None, type=int) # print best SR from a specific episode
  parser.add_argument("--print-up-to-ep",     default=None, type=int) # print best SR up until a specific episode
  parser.add_argument("--print-stage",        default=None, type=int) # print best SR during a specific stage
  parser.add_argument("--print-from-stage",   default=None, type=int) # print best SR from a specific curriculum stage
  parser.add_argument("--print-up-to-stage",  default=None, type=int) # print best SR up until a specific curriculum stage
  parser.add_argument("--print-test",         default=None)           # print full_test results on a given test set (if available)
  parser.add_argument("--rngseed",            default=None)           # turns on reproducible training with given seed (slower)
  parser.add_argument("--log-level",          type=int, default=1)    # set script log level
  parser.add_argument("--no-delay",           action="store_true")    # prevent a sleep(...) to seperate processes
  parser.add_argument("--print",              action="store_true")    # don't train, print job options
  parser.add_argument("--no-saving",          action="store_true")    # do we save any data from this training
  parser.add_argument("--savedir",            default=None)           # override save/load directory
  parser.add_argument("--pause",              default=False)          # pause between episodes in a test
  parser.add_argument("--test", default=0, const="saved", nargs="?")  # run a thorough test on existing model, default training set, can choose object set with arg
  parser.add_argument("--demo", default=0, const=30, nargs="?", type=int)  # run a demo test on model, default 30 trials, can set number with arg
  parser.add_argument("--new-endpoint",       default=None, type=int) # new episode target for continuing training
  parser.add_argument("--extra-episodes",     default=None, type=int) # extra episodes to run for continuing training
  parser.add_argument("--smallest-job-num",   default=1, type=int)    # only used to reduce sleep time to seperate processes
  parser.add_argument("--torch-threads",      default=1, type=int)    # maximum number of allowed pytorch threads, set 0 for no limit
  parser.add_argument("--save-expert",        action="store_true")    # load a training and save the network as an expert
  # parser.add_argument("--override-lib",       action="store_true")    # override bind.so library with loaded data

  args = parser.parse_args()

  timestamp = args.timestamp if args.timestamp else datetime.now().strftime(datestr)

  # default device
  if args.device is None:
    args.device = "cpu"

  if args.torch_threads > 0:
    torch.set_num_threads(args.torch_threads)

  if args.print: 
    args.log_level = 0

  # disable delays for in cases where we are not training
  if args.demo or args.test or args.print_results:
    args.no_delay = True

  # echo these inputs
  if args.log_level > 0:
    print("launch_training.py is preparing to train:")
    print(" -> Job number:", args.job)
    print(" -> Timestamp:", timestamp)
    print(" -> Program name:", args.program)
    print(" -> Device:", args.device)

  # seperate process for safety when running a training program
  if (not args.no_delay and args.job is not None and (args.program is not None
      or args.resume is not None)):
    sleep_for = args.job - args.smallest_job_num
    if sleep_for < 0: sleep_for = args.job # in case of jobstr "4 5 6 1"
    if args.log_level > 0:
      print(f"Sleeping for {sleep_for} seconds to seperate process for safety")
    sleep(sleep_for)
    sleep(0.25 * random()) # extra safety

  # ----- special cases ----- #

  if args.print_results:

    if args.timestamp is None:
      raise RuntimeError(f"launch_training.py: a timestamp [-t, --timestamp] in the following format '{datestr}' is required to load existing trainigs")

    if args.log_level > 0: 
      print("\nPreparing to print a results table in launch_training.py")
    silent = True if args.log_level <= 1 else False
    if not silent: print("Not silent, log_level set to:", args.log_level)
    if args.print_stage is not None:
      args.print_from_stage = args.print_stage
      args.print_up_to_stage = args.print_stage
    update_training_summaries(args.timestamp, jobstr=args.job_string, run_name_prefix=args.name_prefix,
                              silent=silent)
    print_results_table(args.timestamp, jobstr=args.job_string, run_name_prefix=args.name_prefix,
                        min_ep=args.print_from_ep, max_ep=args.print_up_to_ep, silent=silent,
                        min_stage=args.print_from_stage, max_stage=args.print_up_to_stage,
                        print_test=args.print_test)
    exit()

  if args.job is None:
    raise RuntimeError("launch_training.py: your options require a job number [-j, --job], either to identify an existing training for loading, or to correspond to your selected program")

  # create a training manager
  tm = make_training_manager_from_args(args, silent=True)
  tm.log_level = args.log_level

  if args.plot:

    if args.timestamp is None:
      raise RuntimeError(f"launch_training.py: a timestamp [-t, --timestamp] in the following format '{datestr}' is required to load existing trainigs")

    if args.log_level > 0: print("launch_training.py will plot a training")

    tm.load(job_num=args.job, timestamp=args.timestamp, id=args.load_id)
    tm.trainer.track.plot(plttitle=tm.group_name + "/" + tm.run_name)
    input("Press enter to quit plotting windows and terminate program")
    exit()

  if args.test or args.demo:

    if args.timestamp is None:
      raise RuntimeError(f"launch_training.py: a timestamp [-t, --timestamp] in the following format '{datestr}' is required to load existing trainigs")

    # sort out input arguments
    if args.demo: args.render = True # always render for demonstration tests
    best_id = True if args.load_id is None else False
    if args.test == "saved": args.test = None # don't load a new object set

    if args.log_level > 0: 
      print("launch_training.py is running a test")
      if args.test is not None: print(" -> Object set changed to", args.test)
      print(" -> ID set to", "best_id" if best_id else args.load_id)
      print(" -> Render set to", args.render)
      print(" -> Heuristic set to", args.heuristic)
      if args.demo: print(" -> Demo set, number of trials is", args.demo)

    tm.load(job_num=args.job, timestamp=args.timestamp, best_id=best_id, id=args.load_id)
    tm.run_test(heuristic=args.heuristic, demo=args.demo, render=args.render, pause=args.pause,
                different_object_set=args.test)
    exit()

  if args.resume:

    if args.timestamp is None:
      raise RuntimeError(f"launch_training.py: a timestamp [-t, --timestamp] in the following format '{datestr}' is required to load existing trainigs")
    if args.new_endpoint is None and args.extra_episodes is None:
      if args.log_level > 0:
        print("launch_training.py warning: [-c, --continue] has been used without either [--new-endpoint] or [--extra-episodes]. Original training endpoint will be used")
    
    if args.log_level > 0: print(f"launch_training.py is continuing a traing, new_endpoint={args.new_endpoint}, extra_episodes={args.extra_episodes}")

    tm.load(job_num=args.job, timestamp=args.timestamp, id=args.load_id)

    # adjust command line settings as load overrides them
    tm.settings["plot"] = args.plot
    tm.settings["render"] = args.render
    if args.savedir is not None: tm.settings["savedir"] = args.savedir

    tm.continue_training(new_endpoint=args.new_endpoint, extra_episodes=args.extra_episodes)
    exit()

  if args.save_expert:
    if args.log_level > 0:
      print(f"launch_training.py is saving an expert model for timestamp={args.timestamp} and job={args.job}")
    save_expert_network(tm, args.timestamp, args.job)
    exit()

  # ----- regular training ----- #

  if args.program is None:
    raise RuntimeError("launch_training.py: normal trainings require that [-p, --program] be set with training name corresponding to an option in this file")

  # set the name of this training in the training manager
  tm.set_group_run_name(job_num=args.job, timestamp=timestamp, prefix=args.name_prefix)

  # save the baseline settings (only in case they have changed)
  tm.save_baseline_params()

  if args.program == "baseline_basic":

    # create the environment
    env = tm.make_env()

    # baseline network size
    net = [150, 100, 50]

    # make the agent, may depend on variable settings above
    layers = [env.n_obs, *net, env.n_actions]
    network = networks.VariableNetwork(layers, device=args.device)
    agent = Agent_DQN(device=args.device)
    agent.init(network)

    # complete the training
    tm.run_training(agent, env)
    print_time_taken()

  elif args.program == "test_1":

    # define what to vary this training, dependent on job number
    vary_1 = [100, 200]
    vary_2 = [250, 500]
    vary_3 = None
    repeats = None
    tm.param_1_name = "target_update"
    tm.param_2_name = "eps_decay"
    tm.param_3_name = None
    tm.param_1, tm.param_2, tm.param_3 = vary_all_inputs(args.job, param_1=vary_1, param_2=vary_2,
                                                         param_3=vary_3, repeats=repeats)
    if args.print: print_training_info()
    
    # apply the varied settings (very important!)
    tm.settings["Agent_DQN"]["target_update"] = tm.param_1
    tm.settings["Agent_DQN"]["eps_decay"] = tm.param_2

    # choose any additional settings to change
    tm.settings["trainer"]["num_episodes"] = 15
    tm.settings["trainer"]["test_freq"] = 5
    tm.settings["trainer"]["save_freq"] = 5
    tm.settings["final_test_trials_per_object"] = 1
    tm.settings["env"]["test_objects"] = 3
    tm.settings["env"]["max_episode_steps"] = 5
    tm.settings["episode_log_rate"] = 5
    tm.settings["track_avg_num"] = 3
    tm.settings["Agent_DQN"]["target_update"] = 10
    tm.settings["Agent_DQN"]["min_memory_replay"] = 1

    # create the environment
    env = tm.make_env()

    # make the agent, may depend on variable settings above
    layers = [env.n_obs, 64, 64, env.n_actions]
    network = networks.VariableNetwork(layers, device=args.device)
    agent = Agent_DQN(device=args.device)
    agent.init(network)

    # complete the training
    tm.run_training(agent, env)
    print_time_taken()

  elif args.program == "test_2":

    # define what to vary this training, dependent on job number
    vary_1 = [1e-5, 5e-5]
    vary_2 = [0.1, 0.2]
    vary_3 = None
    repeats = None
    tm.param_1_name = "learning_rate"
    tm.param_2_name = "clip_ratio"
    tm.param_3_name = None
    tm.param_1, tm.param_2, tm.param_3 = vary_all_inputs(args.job, param_1=vary_1, param_2=vary_2,
                                                         param_3=vary_3, repeats=repeats)
    if args.print: print_training_info()
    
    # apply the varied settings (very important!)
    tm.settings["Agent_PPO"]["learning_rate_pi"] = tm.param_1
    tm.settings["Agent_PPO"]["learning_rate_vf"] = tm.param_1
    tm.settings["Agent_PPO"]["clip_ratio"] = tm.param_2

    # choose any additional settings to change
    tm.settings["trainer"]["num_episodes"] = 18
    tm.settings["trainer"]["test_freq"] = 6
    tm.settings["trainer"]["save_freq"] = 4
    tm.settings["final_test_trials_per_object"] = 1
    tm.settings["env"]["test_objects"] = 3
    tm.settings["env"]["max_episode_steps"] = 5
    tm.settings["episode_log_rate"] = 5
    tm.settings["track_avg_num"] = 3
    tm.settings["Agent_PPO"]["steps_per_epoch"] = 15
    tm.settings["cpp"]["continous_actions"] = True

    # create the environment
    env = tm.make_env()

    # make the agent, may depend on variable settings above
    layers = [20, 20]
    network = MLPActorCriticPG(env.n_obs, env.n_actions, hidden_sizes=layers,
                               continous_actions=True)
    agent = Agent_PPO(device=args.device)
    agent.init(network)

    # complete the training
    tm.run_training(agent, env)
    print_time_taken()

  elif args.program == "sac_test_1":

    # define what to vary this training, dependent on job number
    vary_1 = [1e-6, 1e-5, 1e-4, 1e-3]
    vary_2 = [None]
    vary_3 = None
    repeats = 5
    tm.param_1_name = "learning_rate"
    tm.param_2_name = "Agent_SAC"
    tm.param_3_name = None
    tm.param_1, tm.param_2, tm.param_3 = vary_all_inputs(args.job, param_1=vary_1, param_2=vary_2,
                                                         param_3=vary_3, repeats=repeats)
    if args.print: print_training_info()
    
    # apply the varied settings
    tm.settings["Agent_SAC"]["learning_rate"] = tm.param_1

    # apply other essential settings
    tm.settings["cpp"]["continous_actions"] = True
    
    # # for debugging do NOT use for training
    # tm.settings["Agent_SAC"]["random_start_episodes"] = 1
    # tm.settings["Agent_SAC"]["update_after_steps"] = 1
    # tm.settings["Agent_SAC"]["update_every_steps"] = 1
    # tm.settings["Agent_SAC"]["min_memory_replay"] = 1
    # tm.settings["Agent_SAC"]["batch_size"] = 5

    # create the environment
    env = tm.make_env()

    # make the agent, may depend on variable settings above
    layers = [256, 256]
    network = MLPActorCriticAC(env.n_obs, env.n_actions, layers)
    agent = Agent_SAC(device=args.device)
    agent.init(network)

    # complete the training
    tm.run_training(agent, env)
    print_time_taken()

  elif args.program == "ppo_test_1":

    # define what to vary this training, dependent on job number
    vary_1 = [False, True]
    vary_2 = [None]
    vary_3 = None
    repeats = 1
    tm.param_1_name = "continous_actions"
    tm.param_2_name = "Agent_PPO"
    tm.param_3_name = None
    tm.param_1, tm.param_2, tm.param_3 = vary_all_inputs(args.job, param_1=vary_1, param_2=vary_2,
                                                         param_3=vary_3, repeats=repeats)
    if args.print: print_training_info()
    
    # # apply the varied settings
    # tm.settings["Agent_PPO"]["learning_rate"] = tm.param_1

    # apply other essential settings
    tm.settings["cpp"]["continous_actions"] = tm.param_1
    
    # # for debugging do NOT use for training
    # tm.settings["Agent_PPO"]["steps_per_epoch"] = 10

    # create the environment
    env = tm.make_env()

    # make the agent, may depend on variable settings above
    layers = [20, 20]
    network = MLPActorCriticPG(env.n_obs, env.n_actions, hidden_sizes=layers,
                               continous_actions=tm.param_1)
    agent = Agent_PPO(device=args.device)
    agent.init(network)

    # complete the training
    tm.run_training(agent, env)
    print_time_taken()

  elif args.program == "ppo_and_sac_test_1":

    # define what to vary this training, dependent on job number
    vary_1 = [1.0, 1.5]
    vary_2 = [1e-6, 1e-5, 1e-4, 1e-3]
    vary_3 = [Agent_SAC, Agent_PPO]
    repeats = 2
    tm.param_1_name = "action_scale"
    tm.param_2_name = "learning_rate"
    tm.param_3_name = "agent"
    tm.param_1, tm.param_2, tm.param_3 = vary_all_inputs(args.job, param_1=vary_1, param_2=vary_2,
                                                         param_3=vary_3, repeats=repeats)
    if args.print: print_training_info()

    # apply environment dependent settings
    tm.settings["cpp"]["continous_actions"] = True
    tm.settings["scale_rewards"] = 2.5
    tm.settings["cpp"]["action"]["gripper_prismatic_X"]["value"] = 2e-3 * tm.param_1
    tm.settings["cpp"]["action"]["gripper_revolute_Y"]["value"] = 0.015 * tm.param_1
    tm.settings["cpp"]["action"]["gripper_Z"]["value"] = 4e-3 * tm.param_1
    tm.settings["cpp"]["action"]["base_Z"]["value"] = 2e-3 * tm.param_1

    # create the environment
    env = tm.make_env()
    
    # apply the agent settings
    layers = [64, 64]
    if tm.param_3.name == "Agent_SAC":
      tm.settings["Agent_SAC"]["learning_rate"] = tm.param_2
      network = MLPActorCriticAC(env.n_obs, env.n_actions, hidden_sizes=layers)
    elif tm.param_3.name == "Agent_PPO":
      tm.settings["Agent_PPO"]["learning_rate_pi"] = tm.param_2
      tm.settings["Agent_PPO"]["learning_rate_vf"] = tm.param_2
      network = MLPActorCriticPG(env.n_obs, env.n_actions, hidden_sizes=layers,
                                 continous_actions=True)

    # make the agent
    agent = tm.param_3(device=args.device)
    agent.init(network)

    # complete the training
    tm.run_training(agent, env)
    print_time_taken()

  elif args.program == "ppo_hypers_1":

    # define what to vary this training, dependent on job number
    vary_1 = [1.0, 2.5]
    vary_2 = [(64, 64), (128, 128)]
    vary_3 = None
    repeats = 8
    tm.param_1_name = "action_scaling"
    tm.param_2_name = None
    tm.param_3_name = None
    tm.param_1, tm.param_2, tm.param_3 = vary_all_inputs(args.job, param_1=vary_1, param_2=vary_2,
                                                         param_3=vary_3, repeats=repeats)
    if args.print: print_training_info()

    # apply environment dependent settings
    tm.settings["cpp"]["continous_actions"] = True
    tm.settings["scale_rewards"] = tm.param_1
    tm.settings["cpp"]["action"]["gripper_prismatic_X"]["value"] = 2e-3
    tm.settings["cpp"]["action"]["gripper_revolute_Y"]["value"] = 0.015
    tm.settings["cpp"]["action"]["gripper_Z"]["value"] = 4e-3
    tm.settings["cpp"]["action"]["base_Z"]["value"] = 2e-3

    # create the environment
    env = tm.make_env()
    
    # apply the agent settings
    layers = tm.param_2
    tm.settings["Agent_PPO"]["learning_rate_pi"] = 1e-5
    tm.settings["Agent_PPO"]["learning_rate_vf"] = 1e-5
    network = MLPActorCriticPG(env.n_obs, env.n_actions, hidden_sizes=layers,
                                continous_actions=True)

    # make the agent
    agent = Agent_PPO(device=args.device)
    agent.init(network)

    # complete the training
    tm.run_training(agent, env)
    print_time_taken()

  elif args.program == "ppo_force_limit":

    # define what to vary this training, dependent on job number
    vary_1 = [2.0, 3.0, 3.458, 5.0]
    vary_2 = [10.0, 30.0]
    vary_3 = None
    repeats = 4
    tm.param_1_name = "bending frc limit"
    tm.param_2_name = "palm frc limit"
    tm.param_3_name = None
    tm.param_1, tm.param_2, tm.param_3 = vary_all_inputs(args.job, param_1=vary_1, param_2=vary_2,
                                                         param_3=vary_3, repeats=repeats)
    if args.print: print_training_info()

    # apply environment dependent settings
    tm.settings["cpp"]["continous_actions"] = True
    tm.settings["cpp"]["action"]["gripper_prismatic_X"]["value"] = 2e-3
    tm.settings["cpp"]["action"]["gripper_revolute_Y"]["value"] = 0.015
    tm.settings["cpp"]["action"]["gripper_Z"]["value"] = 4e-3
    tm.settings["cpp"]["action"]["base_Z"]["value"] = 2e-3

    # apply bending force limit
    tm.settings["cpp"]["stable_finger_force_lim"] = tm.param_1
    tm.settings["cpp"]["stable_palm_force_lim"] = tm.param_2

    # create the environment
    env = tm.make_env()
    
    # apply the agent settings
    layers = [128, 128]
    tm.settings["Agent_PPO"]["learning_rate_pi"] = 1e-5
    tm.settings["Agent_PPO"]["learning_rate_vf"] = 1e-5
    network = MLPActorCriticPG(env.n_obs, env.n_actions, hidden_sizes=layers,
                                continous_actions=True)

    # make the agent
    agent = Agent_PPO(device=args.device)
    agent.init(network)

    # complete the training
    tm.run_training(agent, env)
    print_time_taken()

  elif args.program == "ppo_force_limit_2":

    # define what to vary this training, dependent on job number
    vary_1 = [2.0, 3.0, 3.458, 5.0]
    vary_2 = [10.0, 30.0]
    vary_3 = None
    repeats = 4
    tm.param_1_name = "bending frc limit"
    tm.param_2_name = "palm frc limit"
    tm.param_3_name = None
    tm.param_1, tm.param_2, tm.param_3 = vary_all_inputs(args.job, param_1=vary_1, param_2=vary_2,
                                                         param_3=vary_3, repeats=repeats)
    if args.print: print_training_info()

    # apply environment dependent settings
    tm.settings["cpp"]["continous_actions"] = True
    tm.settings["cpp"]["action"]["gripper_prismatic_X"]["value"] = 2e-3
    tm.settings["cpp"]["action"]["gripper_revolute_Y"]["value"] = 0.015
    tm.settings["cpp"]["action"]["gripper_Z"]["value"] = 4e-3
    tm.settings["cpp"]["action"]["base_Z"]["value"] = 2e-3

    # apply bending force limit
    tm.settings["cpp"]["stable_finger_force_lim"] = tm.param_1
    tm.settings["cpp"]["stable_palm_force_lim"] = tm.param_2

    # create the environment
    env = tm.make_env()
    
    # apply the agent settings
    layers = [128, 128, 128]
    tm.settings["Agent_PPO"]["learning_rate_pi"] = 1e-5
    tm.settings["Agent_PPO"]["learning_rate_vf"] = 1e-5
    network = MLPActorCriticPG(env.n_obs, env.n_actions, hidden_sizes=layers,
                                continous_actions=True)

    # make the agent
    agent = Agent_PPO(device=args.device)
    agent.init(network)

    # complete the training
    tm.run_training(agent, env)
    print_time_taken()

  elif args.program == "set9_baseline_1":

    # define what to vary this training, dependent on job number
    vary_1 = [3.0, 100.0]
    vary_2 = [10, 15, 20]
    vary_3 = [2e-6, 1e-5, 5e-5]
    repeats = 5
    tm.param_1_name = "bending frc limit"
    tm.param_2_name = "object pos noise"
    tm.param_3_name = "learning rate"
    tm.param_1, tm.param_2, tm.param_3 = vary_all_inputs(args.job, param_1=vary_1, param_2=vary_2,
                                                         param_3=vary_3, repeats=repeats)
    if args.print: print_training_info()

    # apply environment dependent settings
    tm.settings["cpp"]["continous_actions"] = True
    tm.settings["cpp"]["action"]["gripper_prismatic_X"]["value"] = 2e-3
    tm.settings["cpp"]["action"]["gripper_revolute_Y"]["value"] = 0.015
    tm.settings["cpp"]["action"]["gripper_Z"]["value"] = 4e-3
    tm.settings["cpp"]["action"]["base_Z"]["value"] = 2e-3

    # apply training specific settings
    tm.settings["cpp"]["stable_finger_force_lim"] = tm.param_1
    tm.settings["cpp"]["stable_palm_force_lim"] = 10.0
    tm.settings["env"]["object_position_noise_mm"] = tm.param_2
    tm.settings["trainer"]["num_episodes"] = 120_000
    tm.settings["env"]["object_set_name"] = "set9_fullset"

    # create the environment
    env = tm.make_env()
    
    # apply the agent settings
    layers = [128, 128, 128]
    tm.settings["Agent_PPO"]["learning_rate_pi"] = tm.param_3
    tm.settings["Agent_PPO"]["learning_rate_vf"] = tm.param_3
    network = MLPActorCriticPG(env.n_obs, env.n_actions, hidden_sizes=layers,
                                continous_actions=True)

    # make the agent
    agent = Agent_PPO(device=args.device)
    agent.init(network)

    # complete the training
    tm.run_training(agent, env)
    print_time_taken()

  elif args.program == "set8_vs_set9":

    if args.job == 1:

      job = 68
      timestamp = "06-10-23_16-57"

    elif args.job == 2:

      job = 77
      timestamp = "06-10-23_16-57"

    elif args.job == 3:

      job = 87
      timestamp = "06-10-23_16-57"

    else:
      raise RuntimeError("args.job not set to valid number")

    tm.load(job_num=job, timestamp=timestamp, best_id=True)

    # now run test with set8
    tm.trainer.env.load("set8_fullset_1500")
    tm.run_test(trials_per_obj=10)
    
  elif args.program == "set9_baseline_fingertips":

    # define what to vary this training, dependent on job number
    vary_1 = [3.0, 100.0]
    vary_2 = [10, 20]
    vary_3 = [45, 60]
    repeats = 5
    tm.param_1_name = "bending frc limit"
    tm.param_2_name = "object pos noise"
    tm.param_3_name = "fingertip angle"
    tm.param_1, tm.param_2, tm.param_3 = vary_all_inputs(args.job, param_1=vary_1, param_2=vary_2,
                                                         param_3=vary_3, repeats=repeats)
    if args.print: print_training_info()

    # apply environment dependent settings
    tm.settings["cpp"]["continous_actions"] = True
    tm.settings["cpp"]["action"]["gripper_prismatic_X"]["value"] = 2e-3
    tm.settings["cpp"]["action"]["gripper_revolute_Y"]["value"] = 0.015
    tm.settings["cpp"]["action"]["gripper_Z"]["value"] = 4e-3
    tm.settings["cpp"]["action"]["base_Z"]["value"] = 2e-3

    # apply training specific settings
    tm.settings["cpp"]["stable_finger_force_lim"] = tm.param_1
    tm.settings["cpp"]["stable_palm_force_lim"] = 10.0
    tm.settings["env"]["object_position_noise_mm"] = tm.param_2
    tm.settings["trainer"]["num_episodes"] = 120_000
    tm.settings["env"]["object_set_name"] = "set9_fullset"
    tm.settings["env"]["finger_hook_angle_degrees"] = tm.param_3

    # create the environment
    env = tm.make_env()
    
    # apply the agent settings
    layers = [128, 128, 128]
    tm.settings["Agent_PPO"]["learning_rate_pi"] = 5e-5
    tm.settings["Agent_PPO"]["learning_rate_vf"] = 5e-5
    network = MLPActorCriticPG(env.n_obs, env.n_actions, hidden_sizes=layers,
                                continous_actions=True)

    # make the agent
    agent = Agent_PPO(device=args.device)
    agent.init(network)

    # complete the training
    tm.run_training(agent, env)
    print_time_taken()

  elif args.program == "set9_baseline_fingertips_2":

    # define what to vary this training, dependent on job number
    vary_1 = [3.5, 4.0]
    vary_2 = [0.9e-3, 1.0e-3]
    vary_3 = [45, 60]
    repeats = 5
    tm.param_1_name = "bending frc limit"
    tm.param_2_name = "finger thickness"
    tm.param_3_name = "fingertip angle"
    tm.param_1, tm.param_2, tm.param_3 = vary_all_inputs(args.job, param_1=vary_1, param_2=vary_2,
                                                         param_3=vary_3, repeats=repeats)
    if args.print: print_training_info()

    # apply environment dependent settings
    tm.settings["cpp"]["continous_actions"] = True
    tm.settings["cpp"]["action"]["gripper_prismatic_X"]["value"] = 2e-3
    tm.settings["cpp"]["action"]["gripper_revolute_Y"]["value"] = 0.015
    tm.settings["cpp"]["action"]["gripper_Z"]["value"] = 4e-3
    tm.settings["cpp"]["action"]["base_Z"]["value"] = 2e-3

    # apply training specific settings
    tm.settings["cpp"]["stable_finger_force_lim"] = tm.param_1
    tm.settings["cpp"]["stable_palm_force_lim"] = 10.0
    tm.settings["env"]["object_position_noise_mm"] = 10
    tm.settings["trainer"]["num_episodes"] = 120_000
    tm.settings["env"]["object_set_name"] = "set9_fullset"
    tm.settings["env"]["finger_hook_angle_degrees"] = tm.param_3
    tm.settings["env"]["finger_thickness"] = tm.param_2

    # create the environment
    env = tm.make_env()
    
    # apply the agent settings
    layers = [128, 128, 128]
    tm.settings["Agent_PPO"]["learning_rate_pi"] = 5e-5
    tm.settings["Agent_PPO"]["learning_rate_vf"] = 5e-5
    network = MLPActorCriticPG(env.n_obs, env.n_actions, hidden_sizes=layers,
                                continous_actions=True)

    # make the agent
    agent = Agent_PPO(device=args.device)
    agent.init(network)

    # complete the training
    tm.run_training(agent, env)
    print_time_taken()

  elif args.program == "set9_baseline_easier":

    # define what to vary this training, dependent on job number
    vary_1 = [1.0, 1.5]
    vary_2 = [3.0, 4.0]
    vary_3 = [45, 60, 90]
    repeats = 5
    tm.param_1_name = "saturation factor"
    tm.param_2_name = "bending frc limit"
    tm.param_3_name = "fingertip angle"
    tm.param_1, tm.param_2, tm.param_3 = vary_all_inputs(args.job, param_1=vary_1, param_2=vary_2,
                                                         param_3=vary_3, repeats=repeats)
    if args.print: print_training_info()

    # apply environment dependent settings
    tm.settings["cpp"]["continous_actions"] = True
    tm.settings["cpp"]["action"]["gripper_prismatic_X"]["value"] = 2e-3
    tm.settings["cpp"]["action"]["gripper_revolute_Y"]["value"] = 0.015
    tm.settings["cpp"]["action"]["gripper_Z"]["value"] = 4e-3
    tm.settings["cpp"]["action"]["base_Z"]["value"] = 2e-3

    # apply training specific settings
    tm.settings["cpp"]["saturation_yield_factor"] = tm.param_1
    tm.settings["cpp"]["stable_finger_force_lim"] = tm.param_2
    tm.settings["cpp"]["stable_palm_force_lim"] = 10.0
    tm.settings["env"]["object_position_noise_mm"] = 10
    tm.settings["trainer"]["num_episodes"] = 60_000
    tm.settings["env"]["object_set_name"] = "set9_nosharp" # "set9_fullset"
    tm.settings["env"]["finger_hook_angle_degrees"] = tm.param_3

    # create the environment
    env = tm.make_env()
    
    # apply the agent settings
    layers = [128, 128, 128]
    tm.settings["Agent_PPO"]["learning_rate_pi"] = 5e-5
    tm.settings["Agent_PPO"]["learning_rate_vf"] = 5e-5
    network = MLPActorCriticPG(env.n_obs, env.n_actions, hidden_sizes=layers,
                                continous_actions=True)

    # make the agent
    agent = Agent_PPO(device=args.device)
    agent.init(network)

    # complete the training
    tm.run_training(agent, env)
    print_time_taken()

  elif args.program == "set9_baseline_easier_hypers":

    # define what to vary this training, dependent on job number
    vary_1 = [0.5, 1.0, 1.5]
    vary_2 = [1e-5, 5e-5]
    vary_3 = [45, 60, 90]
    repeats = 5
    tm.param_1_name = "action_size_scale"
    tm.param_2_name = "learning rate"
    tm.param_3_name = "fingertip angle"
    tm.param_1, tm.param_2, tm.param_3 = vary_all_inputs(args.job, param_1=vary_1, param_2=vary_2,
                                                         param_3=vary_3, repeats=repeats)
    if args.print: print_training_info()

    # apply environment dependent settings
    tm.settings["cpp"]["continous_actions"] = True
    tm.settings["cpp"]["action"]["gripper_prismatic_X"]["value"] = 2e-3 * tm.param_1
    tm.settings["cpp"]["action"]["gripper_revolute_Y"]["value"] = 0.015 * tm.param_1
    tm.settings["cpp"]["action"]["gripper_Z"]["value"] = 4e-3 * tm.param_1
    tm.settings["cpp"]["action"]["base_Z"]["value"] = 2e-3 * tm.param_1
    tm.settings["cpp"]["time_for_action"] = 0.2 * tm.param_1

    # apply training specific settings
    tm.settings["cpp"]["saturation_yield_factor"] = 1.5
    tm.settings["cpp"]["stable_finger_force_lim"] = 4.0
    tm.settings["cpp"]["stable_palm_force_lim"] = 10.0
    tm.settings["env"]["object_position_noise_mm"] = 10
    tm.settings["trainer"]["num_episodes"] = 120_000
    tm.settings["env"]["object_set_name"] = "set9_nosharp" # "set9_fullset"
    tm.settings["env"]["finger_hook_angle_degrees"] = tm.param_3

    # create the environment
    env = tm.make_env()
    
    # apply the agent settings
    layers = [128, 128, 128]
    tm.settings["Agent_PPO"]["learning_rate_pi"] = tm.param_2
    tm.settings["Agent_PPO"]["learning_rate_vf"] = tm.param_2
    network = MLPActorCriticPG(env.n_obs, env.n_actions, hidden_sizes=layers,
                                continous_actions=True)

    # make the agent
    agent = Agent_PPO(device=args.device)
    agent.init(network)

    # complete the training
    tm.run_training(agent, env)
    print_time_taken()

  elif args.program == "tune_table_hit":

    timestamp = "20-10-23_17-45"

    if args.job == 1: job = 65
    elif args.job == 2: job = 74
    elif args.job == 3: job = 77
    elif args.job == 4: job = 85
    elif args.job == 5: job = 165
    elif args.job == 6: job = 174
    elif args.job == 7: job = 177
    elif args.job == 8: job = 185
    else:
      raise RuntimeError("args.job not set to valid number")

    tm.load(job_num=job, timestamp=timestamp) #, best_id=True)

    # add in punishment for dangerous forces
    # terminations                                     reward done  trigger  min   max  overshoot
    tm.trainer.env.mj.set.dangerous_wrist_sensor.set   (-1,   True, 1,      10.0, 10.0,   -1)
    if args.job >= 5:
      tm.trainer.env.mj.set.dangerous_bend_sensor.set  (-1, True,  1, 5.0,   5.0,   -1)
      tm.trainer.env.mj.set.dangerous_palm_sensor.set  (-1, True,  1, 10.0,  10.0,  -1)

    # now run test with set8
    tm.continue_training(extra_episodes=40_000)
    print_time_taken()

  elif args.program == "test_termination_action":

    # define what to vary this training, dependent on job number
    vary_1 = [1e-5, 5e-5]
    vary_2 = None
    vary_3 = None
    repeats = 5
    tm.param_1_name = "learning rate"
    tm.param_2_name = None
    tm.param_3_name = None
    tm.param_1, tm.param_2, tm.param_3 = vary_all_inputs(args.job, param_1=vary_1, param_2=vary_2,
                                                         param_3=vary_3, repeats=repeats)
    if args.print: print_training_info()

    # apply environment dependent settings
    tm.settings["cpp"]["continous_actions"] = True
    tm.settings["cpp"]["action"]["gripper_prismatic_X"]["value"] = 2e-3
    tm.settings["cpp"]["action"]["gripper_revolute_Y"]["value"] = 0.015
    tm.settings["cpp"]["action"]["gripper_Z"]["value"] = 4e-3
    tm.settings["cpp"]["action"]["base_Z"]["value"] = 2e-3
    tm.settings["cpp"]["time_for_action"] = 0.2

    # apply training specific settings
    tm.settings["reward_style"] = "termination_action_v1"
    tm.settings["cpp"]["use_termination_action"] = True
    tm.settings["cpp"]["saturation_yield_factor"] = 1.5
    tm.settings["cpp"]["stable_finger_force_lim"] = 4.0
    tm.settings["cpp"]["stable_palm_force_lim"] = 10.0
    tm.settings["env"]["object_position_noise_mm"] = 10
    tm.settings["trainer"]["num_episodes"] = 120_000
    tm.settings["env"]["object_set_name"] = "set9_nosharp" # "set9_fullset"
    tm.settings["env"]["finger_hook_angle_degrees"] = 90

    # create the environment
    env = tm.make_env()
    
    # apply the agent settings
    layers = [128, 128, 128]
    tm.settings["Agent_PPO"]["learning_rate_pi"] = tm.param_1
    tm.settings["Agent_PPO"]["learning_rate_vf"] = tm.param_1
    network = MLPActorCriticPG(env.n_obs, env.n_actions, hidden_sizes=layers,
                                continous_actions=True)

    # make the agent
    agent = Agent_PPO(device=args.device)
    agent.init(network)

    # complete the training
    tm.run_training(agent, env)
    print_time_taken()

  elif args.program == "test_dangerous_terminations":

    # define what to vary this training, dependent on job number
    vary_1 = [1e-5, 5e-5]
    vary_2 = None
    vary_3 = None
    repeats = 5
    tm.param_1_name = "learning rate"
    tm.param_2_name = None
    tm.param_3_name = None
    tm.param_1, tm.param_2, tm.param_3 = vary_all_inputs(args.job, param_1=vary_1, param_2=vary_2,
                                                         param_3=vary_3, repeats=repeats)
    if args.print: print_training_info()

    # apply environment dependent settings
    tm.settings["cpp"]["continous_actions"] = True
    tm.settings["cpp"]["action"]["gripper_prismatic_X"]["value"] = 2e-3
    tm.settings["cpp"]["action"]["gripper_revolute_Y"]["value"] = 0.015
    tm.settings["cpp"]["action"]["gripper_Z"]["value"] = 4e-3
    tm.settings["cpp"]["action"]["base_Z"]["value"] = 2e-3
    tm.settings["cpp"]["time_for_action"] = 0.2

    # apply training specific settings
    tm.settings["penalty_termination"] = True
    tm.settings["danger_style"] = [5.0, 15.0, 10.0] # bend, palm, wrist
    tm.settings["cpp"]["saturation_yield_factor"] = 1.5
    tm.settings["cpp"]["stable_finger_force_lim"] = 4.0
    tm.settings["cpp"]["stable_palm_force_lim"] = 10.0
    tm.settings["env"]["object_position_noise_mm"] = 10
    tm.settings["trainer"]["num_episodes"] = 120_000
    tm.settings["env"]["object_set_name"] = "set9_nosharp" # "set9_fullset"
    tm.settings["env"]["finger_hook_angle_degrees"] = 90

    # create the environment
    env = tm.make_env()
    
    # apply the agent settings
    layers = [128, 128, 128]
    tm.settings["Agent_PPO"]["learning_rate_pi"] = tm.param_1
    tm.settings["Agent_PPO"]["learning_rate_vf"] = tm.param_1
    network = MLPActorCriticPG(env.n_obs, env.n_actions, hidden_sizes=layers,
                                continous_actions=True)

    # make the agent
    agent = Agent_PPO(device=args.device)
    agent.init(network)

    # complete the training
    tm.run_training(agent, env)
    print_time_taken()

  elif args.program == "try_improve_transfer":

    # define what to vary this training, dependent on job number
    vary_1 = [1, 2, 4]
    vary_2 = [6.0, 10.0]
    vary_3 = [False, True]
    repeats = 5
    tm.param_1_name = "object_stable num"
    tm.param_2_name = "wrist sensor max"
    tm.param_3_name = "use action penalty"
    tm.param_1, tm.param_2, tm.param_3 = vary_all_inputs(args.job, param_1=vary_1, param_2=vary_2,
                                                         param_3=vary_3, repeats=repeats)
    if args.print: print_training_info()

    # apply environment dependent settings
    tm.settings["cpp"]["continous_actions"] = True
    tm.settings["cpp"]["action"]["gripper_prismatic_X"]["value"] = 2e-3
    tm.settings["cpp"]["action"]["gripper_revolute_Y"]["value"] = 0.015
    tm.settings["cpp"]["action"]["gripper_Z"]["value"] = 4e-3
    tm.settings["cpp"]["action"]["base_Z"]["value"] = 2e-3
    tm.settings["cpp"]["time_for_action"] = 0.2

    # apply training specific settings
    tm.settings["penalty_termination"] = True
    tm.settings["danger_style"] = [5.0, 15.0, tm.param_2] # bend, palm, wrist
    tm.settings["cpp"]["saturation_yield_factor"] = 1.5
    tm.settings["cpp"]["stable_finger_force_lim"] = 4.0
    tm.settings["cpp"]["stable_palm_force_lim"] = 10.0
    tm.settings["env"]["object_position_noise_mm"] = 10
    tm.settings["trainer"]["num_episodes"] = 120_000
    tm.settings["env"]["object_set_name"] = "set9_nosharp" # "set9_fullset"
    tm.settings["env"]["finger_hook_angle_degrees"] = 90

    # create the environment
    env = tm.make_env()

    # how many steps in a row do we require stability
    env.mj.set.object_stable.trigger = tm.param_1

    # wrist normalisation
    env.mj.set.wrist_sensor_Z.normalise = tm.param_2 + 1

    # are we using an action penalty
    if tm.param_3:
      value = 1 * env.mj.set.exceed_limits.reward
      # rewards                      reward  done   trigger  min  max  overshoot
      env.mj.set.action_penalty_sq.set (value,  False,   1,     0.1, 1.5,  -1)
      
    # apply the agent settings
    layers = [128, 128, 128]
    tm.settings["Agent_PPO"]["learning_rate_pi"] = 5e-5
    tm.settings["Agent_PPO"]["learning_rate_vf"] = 5e-5
    network = MLPActorCriticPG(env.n_obs, env.n_actions, hidden_sizes=layers,
                                continous_actions=True)

    # make the agent
    agent = Agent_PPO(device=args.device)
    agent.init(network)

    # complete the training
    tm.run_training(agent, env)
    print_time_taken()

  elif args.program == "sensitive_wrist":

    # define what to vary this training, dependent on job number
    vary_1 = [0.5, 0.75, 1.0]
    vary_2 = [1.0, 2.0, 4.0, 6.0]
    vary_3 = None
    repeats = 5
    tm.param_1_name = "action scaling"
    tm.param_2_name = "wrist sensor max"
    tm.param_3_name = None
    tm.param_1, tm.param_2, tm.param_3 = vary_all_inputs(args.job, param_1=vary_1, param_2=vary_2,
                                                         param_3=vary_3, repeats=repeats)
    if args.print: print_training_info()

    # apply environment dependent settings
    tm.settings["cpp"]["continous_actions"] = True
    tm.settings["cpp"]["action"]["gripper_prismatic_X"]["value"] = 2e-3 * tm.param_1
    tm.settings["cpp"]["action"]["gripper_revolute_Y"]["value"] = 0.015 * tm.param_1
    tm.settings["cpp"]["action"]["gripper_Z"]["value"] = 4e-3 * tm.param_1
    tm.settings["cpp"]["action"]["base_Z"]["value"] = 2e-3 * tm.param_1
    tm.settings["cpp"]["time_for_action"] = 0.2 * tm.param_1

    # apply training specific settings
    tm.settings["penalty_termination"] = True
    tm.settings["reward"]["bend"]["dangerous"] = 5.0
    tm.settings["reward"]["palm"]["dangerous"] = 15.0
    tm.settings["reward"]["wrist"]["exceed"] = tm.param_2 * 0.5
    tm.settings["reward"]["wrist"]["dangerous"] = tm.param_2
    tm.settings["cpp"]["saturation_yield_factor"] = 1.5
    tm.settings["cpp"]["stable_finger_force_lim"] = 4.0
    tm.settings["cpp"]["stable_palm_force_lim"] = 10.0
    tm.settings["env"]["object_position_noise_mm"] = 10
    tm.settings["trainer"]["num_episodes"] = 60_000
    tm.settings["env"]["object_set_name"] = "set9_nosharp" # "set9_fullset"
    tm.settings["env"]["finger_hook_angle_degrees"] = 90

    # create the environment
    env = tm.make_env()

    # wrist normalisation
    env.mj.set.wrist_sensor_Z.normalise = tm.param_2 * 1.5

    # apply the agent settings
    layers = [128, 128, 128]
    tm.settings["Agent_PPO"]["learning_rate_pi"] = 5e-5
    tm.settings["Agent_PPO"]["learning_rate_vf"] = 5e-5
    network = MLPActorCriticPG(env.n_obs, env.n_actions, hidden_sizes=layers,
                                continous_actions=True)

    # make the agent
    agent = Agent_PPO(device=args.device)
    agent.init(network)

    # complete the training
    tm.run_training(agent, env)
    print_time_taken()

  elif args.program == "try_action_noise":

    # define what to vary this training, dependent on job number
    vary_1 = [0.5, 1.0]
    vary_2 = [0.05, 0.15, 0.3]
    vary_3 = [False, True]
    repeats = 5
    tm.param_1_name = "action scaling"
    tm.param_2_name = "action noise"
    tm.param_3_name = "action penalty"
    tm.param_1, tm.param_2, tm.param_3 = vary_all_inputs(args.job, param_1=vary_1, param_2=vary_2,
                                                         param_3=vary_3, repeats=repeats)
    if args.print: print_training_info()

    # apply environment dependent settings
    tm.settings["cpp"]["continous_actions"] = True
    tm.settings["cpp"]["action"]["gripper_prismatic_X"]["value"] = 2e-3 * tm.param_1
    tm.settings["cpp"]["action"]["gripper_revolute_Y"]["value"] = 0.015 * tm.param_1
    tm.settings["cpp"]["action"]["gripper_Z"]["value"] = 4e-3 * tm.param_1
    tm.settings["cpp"]["action"]["base_Z"]["value"] = 2e-3 * tm.param_1
    tm.settings["cpp"]["time_for_action"] = 0.2 * tm.param_1

    # apply training specific settings
    wrist_limit = 4
    tm.settings["penalty_termination"] = True
    tm.settings["reward"]["bend"]["dangerous"] = 5.0
    tm.settings["reward"]["palm"]["dangerous"] = 15.0
    tm.settings["reward"]["wrist"]["exceed"] = wrist_limit * 0.5
    tm.settings["reward"]["wrist"]["dangerous"] = wrist_limit
    tm.settings["cpp"]["saturation_yield_factor"] = 1.5
    tm.settings["cpp"]["stable_finger_force_lim"] = 4.0
    tm.settings["cpp"]["stable_palm_force_lim"] = 10.0
    tm.settings["env"]["object_position_noise_mm"] = 10
    tm.settings["trainer"]["num_episodes"] = 60_000
    tm.settings["env"]["object_set_name"] = "set9_nosharp" # "set9_fullset"
    tm.settings["env"]["finger_hook_angle_degrees"] = 90

    # create the environment
    env = tm.make_env()

    # wrist normalisation
    env.mj.set.wrist_sensor_Z.normalise = wrist_limit * 1.5

    # are we using an action penalty
    if tm.param_3:
      value = 2 * env.mj.set.exceed_limits.reward
      # rewards                      reward  done   trigger  min  max  overshoot
      env.mj.set.action_penalty_sq.set (value,  False,   1,     0.1, 3.0,  -1)

    # apply the agent settings
    layers = [128, 128, 128]
    tm.settings["Agent_PPO"]["learning_rate_pi"] = 5e-5
    tm.settings["Agent_PPO"]["learning_rate_vf"] = 5e-5
    tm.settings["Agent_PPO"]["use_random_action_noise"] = True
    tm.settings["Agent_PPO"]["random_action_noise_size"] = tm.param_2
    network = MLPActorCriticPG(env.n_obs, env.n_actions, hidden_sizes=layers,
                                continous_actions=True)

    # make the agent
    agent = Agent_PPO(device=args.device)
    agent.init(network)

    # complete the training
    tm.run_training(agent, env)
    print_time_taken()

  elif args.program == "evaluate_action_noise":

    # define what to vary this training, dependent on job number
    vary_1 = [0.5, 1.0]
    vary_2 = [0.025, 0.05, 0.075]
    vary_3 = [4, 6, 10]
    repeats = 5
    tm.param_1_name = "action scaling"
    tm.param_2_name = "action noise"
    tm.param_3_name = "wrist limit"
    tm.param_1, tm.param_2, tm.param_3 = vary_all_inputs(args.job, param_1=vary_1, param_2=vary_2,
                                                         param_3=vary_3, repeats=repeats)
    if args.print: print_training_info()

    # apply environment dependent settings
    tm.settings["cpp"]["continous_actions"] = True
    tm.settings["cpp"]["action"]["gripper_prismatic_X"]["value"] = 2e-3 * tm.param_1
    tm.settings["cpp"]["action"]["gripper_revolute_Y"]["value"] = 0.015 * tm.param_1
    tm.settings["cpp"]["action"]["gripper_Z"]["value"] = 4e-3 * tm.param_1
    tm.settings["cpp"]["action"]["base_Z"]["value"] = 2e-3 * tm.param_1
    tm.settings["cpp"]["time_for_action"] = 0.2 * tm.param_1

    # apply training specific settings
    wrist_limit = tm.param_3
    tm.settings["penalty_termination"] = True
    tm.settings["reward"]["bend"]["dangerous"] = 5.0
    tm.settings["reward"]["palm"]["dangerous"] = 15.0
    tm.settings["reward"]["wrist"]["exceed"] = wrist_limit * 0.5
    tm.settings["reward"]["wrist"]["dangerous"] = wrist_limit
    tm.settings["cpp"]["saturation_yield_factor"] = 1.5
    tm.settings["cpp"]["stable_finger_force_lim"] = 4.0
    tm.settings["cpp"]["stable_palm_force_lim"] = 10.0
    tm.settings["env"]["object_position_noise_mm"] = 10
    tm.settings["trainer"]["num_episodes"] = 120_000
    tm.settings["env"]["object_set_name"] = "set9_nosharp" # "set9_fullset"
    tm.settings["env"]["finger_hook_angle_degrees"] = 90

    # create the environment
    env = tm.make_env()

    # wrist normalisation
    env.mj.set.wrist_sensor_Z.normalise = wrist_limit + 2

    # are we using an action penalty
    if True:
      value = 2 * env.mj.set.exceed_limits.reward
      # rewards                      reward  done   trigger  min  max  overshoot
      env.mj.set.action_penalty_sq.set (value,  False,   1,     0.1, 3.0,  -1)

    # apply the agent settings
    layers = [128, 128, 128]
    tm.settings["Agent_PPO"]["learning_rate_pi"] = 5e-5
    tm.settings["Agent_PPO"]["learning_rate_vf"] = 5e-5
    tm.settings["Agent_PPO"]["use_random_action_noise"] = True
    tm.settings["Agent_PPO"]["random_action_noise_size"] = tm.param_2
    network = MLPActorCriticPG(env.n_obs, env.n_actions, hidden_sizes=layers,
                                continous_actions=True)

    # make the agent
    agent = Agent_PPO(device=args.device)
    agent.init(network)

    # complete the training
    tm.run_training(agent, env)
    print_time_taken()

  elif args.program == "try_z_noise":

    # define what to vary this training, dependent on job number
    vary_1 = [0, 2e-3, 5e-3]
    vary_2 = [
      (False, None),
      (True, None),
      (True, (0.05, 0.0)),
      (True, (0.10, 0.0))
    ]
    vary_3 = None
    repeats = 5
    tm.param_1_name = "base pos noise"
    tm.param_2_name = "(use Z sensor, noise override)"
    tm.param_3_name = None
    tm.param_1, tm.param_2, tm.param_3 = vary_all_inputs(args.job, param_1=vary_1, param_2=vary_2,
                                                         param_3=vary_3, repeats=repeats)
    if args.print: print_training_info()

    # apply environment dependent settings
    action_scale = 1.0
    tm.settings["cpp"]["continous_actions"] = True
    tm.settings["cpp"]["action"]["gripper_prismatic_X"]["value"] = 2e-3 * action_scale
    tm.settings["cpp"]["action"]["gripper_revolute_Y"]["value"] = 0.015 * action_scale
    tm.settings["cpp"]["action"]["gripper_Z"]["value"] = 4e-3 * action_scale
    tm.settings["cpp"]["action"]["base_Z"]["value"] = 2e-3 * action_scale
    tm.settings["cpp"]["time_for_action"] = 0.2 * action_scale

    # apply training specific settings
    wrist_limit = 4
    tm.settings["penalty_termination"] = True
    tm.settings["reward"]["bend"]["dangerous"] = 5.0
    tm.settings["reward"]["palm"]["dangerous"] = 15.0
    tm.settings["reward"]["wrist"]["exceed"] = wrist_limit * 0.5
    tm.settings["reward"]["wrist"]["dangerous"] = wrist_limit
    tm.settings["cpp"]["saturation_yield_factor"] = 1.5
    tm.settings["cpp"]["stable_finger_force_lim"] = 4.0
    tm.settings["cpp"]["stable_palm_force_lim"] = 10.0
    tm.settings["env"]["object_position_noise_mm"] = 10
    tm.settings["trainer"]["num_episodes"] = 60_000
    tm.settings["env"]["object_set_name"] = "set9_nosharp" # "set9_fullset"
    tm.settings["env"]["finger_hook_angle_degrees"] = 90

    # add in z base noise
    tm.settings["cpp"]["base_position_noise"] = tm.param_1

    # are we using z base state sensor
    if tm.param_2[0]:
      tm.settings["cpp"]["sensor"]["base_state_sensor_Z"]["in_use"] = True
      tm.settings["cpp"]["sensor"]["base_state_sensor_Z"]["noise_override"] = tm.param_2[1]
    else:
      tm.settings["cpp"]["sensor"]["base_state_sensor_Z"]["in_use"] = False

    # create the environment
    env = tm.make_env()

    # wrist normalisation
    env.mj.set.wrist_sensor_Z.normalise = wrist_limit + 2

    # use an action penalty
    value = 2 * env.mj.set.exceed_limits.reward
    # rewards                      reward  done   trigger  min  max  overshoot
    env.mj.set.action_penalty_sq.set (value,  False,   1,     0.1, 3.0,  -1)

    # apply the agent settings
    layers = [128, 128, 128]
    tm.settings["Agent_PPO"]["learning_rate_pi"] = 5e-5
    tm.settings["Agent_PPO"]["learning_rate_vf"] = 5e-5
    tm.settings["Agent_PPO"]["use_random_action_noise"] = True
    tm.settings["Agent_PPO"]["random_action_noise_size"] = 0.05
    network = MLPActorCriticPG(env.n_obs, env.n_actions, hidden_sizes=layers,
                                continous_actions=True)

    # make the agent
    agent = Agent_PPO(device=args.device)
    agent.init(network)

    # complete the training
    tm.run_training(agent, env)
    print_time_taken()

  elif args.program == "improve_on_z_noise":

    """
    Palm in simulation gives much smaller readings, in real life it reaches up to 10N much faster
    and leads to corrective actions by the policy interrupting the normal grasp. Should make
    the palm more sensitive in simultion, perhaps 2x as sensitive then manually adjust for
    real life grasping.

    Wrist sensor avoidance also seems to be working okay with these trainings. Perhaps more
    can be done, likely the wrist sensor moves faster in real life. Also, the fingers getting
    caught on the foam causes a sim2real gap as the policy is not used to that. Could I 
    greatly increase the friction of the ground to reflect this?

    Lastly, the raising to 30mm whilst keeping stable is not really working. Partly this is
    probably due to the palm being much more sensitive in real life. However, I should also
    enforce a slower trigger on the 'object stable' and perhaps rethink how trainings
    terminate (and in real life as well).

    Revisiting a termination signal would be nice, as easy grasps can then be completed 
    quicker. However, it does introduce another point of failure. Perhaps I could try a 
    training which has the termination signal but is not able to trigger it and just uses
    stable height. Then when it is performing well I change the criteria and keep training
    to try and get it to learn to use the termination signal when it thinks the grasp is
    stable.
      - beware though the termination signal introduces another point of failure - just
      imagine in real life how many good grasps would be terminated incorrectly and be
      chalked up as failures

    At what point do I start training with set9 with sharp edged objects? Would that help
    or hinder the learning? It may well improve the real life performance.
    """

    # define what to vary this training, dependent on job number
    vary_1 = [4, 8]
    vary_2 = [4, 8]
    vary_3 = [
      (False, 15e-3, 1),
      (False, 28e-3, 4),
      (True,  15e-3, 1),
    ]
    repeats = 5
    tm.param_1_name = "palm limit"
    tm.param_2_name = "wrist limit"
    tm.param_3_name = "curriculum/t.h/stb trigger"
    tm.param_1, tm.param_2, tm.param_3 = vary_all_inputs(args.job, param_1=vary_1, param_2=vary_2,
                                                         param_3=vary_3, repeats=repeats)
    if args.print: print_training_info()

    # apply environment dependent settings
    action_scale = 1.0
    tm.settings["cpp"]["continous_actions"] = True
    tm.settings["cpp"]["action"]["gripper_prismatic_X"]["value"] = 2e-3 * action_scale
    tm.settings["cpp"]["action"]["gripper_revolute_Y"]["value"] = 0.015 * action_scale
    tm.settings["cpp"]["action"]["gripper_Z"]["value"] = 4e-3 * action_scale
    tm.settings["cpp"]["action"]["base_Z"]["value"] = 2e-3 * action_scale
    tm.settings["cpp"]["time_for_action"] = 0.2 * action_scale

    # apply training specific settings
    palm_stable_lim = tm.param_1
    palm_danger_lim = palm_stable_lim * 1.25
    wrist_limit = tm.param_2
    tm.settings["penalty_termination"] = True
    tm.settings["reward"]["bend"]["dangerous"] = 5.0
    tm.settings["reward"]["palm"]["dangerous"] = palm_danger_lim
    tm.settings["reward"]["wrist"]["exceed"] = wrist_limit * 0.75
    tm.settings["reward"]["wrist"]["dangerous"] = wrist_limit
    tm.settings["cpp"]["saturation_yield_factor"] = 1.5
    tm.settings["cpp"]["stable_finger_force_lim"] = 4.0
    tm.settings["cpp"]["stable_palm_force_lim"] = palm_stable_lim
    tm.settings["env"]["object_position_noise_mm"] = 10
    tm.settings["trainer"]["num_episodes"] = 120_000
    tm.settings["env"]["object_set_name"] = "set9_nosharp" # "set9_fullset"
    tm.settings["env"]["finger_hook_angle_degrees"] = 90

    # add in z base noise
    tm.settings["cpp"]["base_position_noise"] = 5e-3

    # add significant mean noise to z base state sensor
    tm.settings["cpp"]["sensor"]["base_state_sensor_Z"]["in_use"] = True
    tm.settings["cpp"]["sensor"]["base_state_sensor_Z"]["noise_override"] = [0.1, 0.0]

    # create the environment
    env = tm.make_env()

    env.mj.set.gripper_target_height = tm.param_3[1]
    env.mj.set.object_stable.trigger = tm.param_3[2]

    # palm and wrist normalisation
    env.mj.set.palm_sensor.normalise = palm_danger_lim * (6/5)
    env.mj.set.wrist_sensor_Z.normalise = wrist_limit + 2

    # use an action penalty
    value = 2 * env.mj.set.exceed_limits.reward
    # rewards                      reward  done   trigger  min  max  overshoot
    env.mj.set.action_penalty_sq.set (value,  False,   1,     0.1, 3.0,  -1)

    # add in curriculum where grasping gets harder
    tm.settings["trainer"]["use_curriculum"] = tm.param_3[0]
    tm.settings["curriculum"]["metric_name"] = "success_rate"
    tm.settings["curriculum"]["metric_thresholds"] = [0.7]
    tm.settings["curriculum"]["param_values"] = [(15e-3, 1), (28e-3, 4)]
    tm.settings["curriculum"]["change_fcn"] = curriculum_change_successful_grasp

    # apply the agent settings
    layers = [128, 128, 128]
    tm.settings["Agent_PPO"]["learning_rate_pi"] = 5e-5
    tm.settings["Agent_PPO"]["learning_rate_vf"] = 5e-5
    tm.settings["Agent_PPO"]["use_random_action_noise"] = True
    tm.settings["Agent_PPO"]["random_action_noise_size"] = 0.05
    network = MLPActorCriticPG(env.n_obs, env.n_actions, hidden_sizes=layers,
                                continous_actions=True)

    # make the agent
    agent = Agent_PPO(device=args.device)
    agent.init(network)

    # complete the training
    tm.run_training(agent, env)
    print_time_taken()

  elif args.program == "hyperparam_search_1":

    # define what to vary this training, dependent on job number
    vary_1 = [
      (1e-5, 1e-5),
      (5e-5, 1e-5),
      (1e-5, 5e-5),
      (5e-5, 5e-5)
    ]
    vary_2 = [0.95, 0.97, 0.99]
    vary_3 = [
      [128, 128],
      [128, 128, 128],
      [128, 128, 128, 128]
    ]
    repeats = 2
    tm.param_1_name = "learning rate pi/vf"
    tm.param_2_name = "gamma"
    tm.param_3_name = "network layers"
    tm.param_1, tm.param_2, tm.param_3 = vary_all_inputs(args.job, param_1=vary_1, param_2=vary_2,
                                                         param_3=vary_3, repeats=repeats)
    if args.print: print_training_info()

    # apply environment dependent settings
    action_scale = 1.0
    tm.settings["cpp"]["continous_actions"] = True
    tm.settings["cpp"]["action"]["gripper_prismatic_X"]["value"] = 2e-3 * action_scale
    tm.settings["cpp"]["action"]["gripper_revolute_Y"]["value"] = 0.015 * action_scale
    tm.settings["cpp"]["action"]["gripper_Z"]["value"] = 4e-3 * action_scale
    tm.settings["cpp"]["action"]["base_Z"]["value"] = 2e-3 * action_scale
    tm.settings["cpp"]["time_for_action"] = 0.2 * action_scale

    # apply training specific settings
    palm_stable_lim = 4
    palm_danger_lim = palm_stable_lim * 1.25
    wrist_limit = 8
    tm.settings["penalty_termination"] = True
    tm.settings["reward"]["bend"]["dangerous"] = 5.0
    tm.settings["reward"]["palm"]["dangerous"] = palm_danger_lim
    tm.settings["reward"]["wrist"]["exceed"] = wrist_limit * 0.75
    tm.settings["reward"]["wrist"]["dangerous"] = wrist_limit
    tm.settings["cpp"]["saturation_yield_factor"] = 1.5
    tm.settings["cpp"]["stable_finger_force_lim"] = 4.0
    tm.settings["cpp"]["stable_palm_force_lim"] = palm_stable_lim
    tm.settings["env"]["object_position_noise_mm"] = 10
    tm.settings["trainer"]["num_episodes"] = 120_000
    tm.settings["env"]["object_set_name"] = "set9_nosharp" # "set9_fullset"
    tm.settings["env"]["finger_hook_angle_degrees"] = 90

    # add in z base noise
    tm.settings["cpp"]["base_position_noise"] = 5e-3

    # add significant mean noise to z base state sensor
    tm.settings["cpp"]["sensor"]["base_state_sensor_Z"]["in_use"] = True
    tm.settings["cpp"]["sensor"]["base_state_sensor_Z"]["noise_override"] = [0.1, 0.0]

    # create the environment
    env = tm.make_env()

    env.mj.set.gripper_target_height = 20e-3
    env.mj.set.object_stable.trigger = 4

    # palm and wrist normalisation
    env.mj.set.palm_sensor.normalise = palm_danger_lim * (6/5)
    env.mj.set.wrist_sensor_Z.normalise = wrist_limit + 2

    # use an action penalty
    value = 2 * env.mj.set.exceed_limits.reward
    # rewards                      reward  done   trigger  min  max  overshoot
    env.mj.set.action_penalty_sq.set (value,  False,   1,     0.1, 3.0,  -1)

    # # add in curriculum where grasping gets harder
    # tm.settings["trainer"]["use_curriculum"] = tm.param_3[0]
    # tm.settings["curriculum"]["metric_name"] = "success_rate"
    # tm.settings["curriculum"]["metric_thresholds"] = [0.7]
    # tm.settings["curriculum"]["param_values"] = [(15e-3, 1), (28e-3, 4)]
    # tm.settings["curriculum"]["change_fcn"] = curriculum_change_successful_grasp

    # apply the agent settings
    layers = tm.param_3
    tm.settings["Agent_PPO"]["learning_rate_pi"] = tm.param_1[0]
    tm.settings["Agent_PPO"]["learning_rate_vf"] = tm.param_1[1]
    tm.settings["Agent_PPO"]["gamma"] = tm.param_2
    tm.settings["Agent_PPO"]["use_random_action_noise"] = True
    tm.settings["Agent_PPO"]["random_action_noise_size"] = 0.05
    network = MLPActorCriticPG(env.n_obs, env.n_actions, hidden_sizes=layers,
                                continous_actions=True)

    # make the agent
    agent = Agent_PPO(device=args.device)
    agent.init(network)

    # complete the training
    tm.run_training(agent, env)
    print_time_taken()

  elif args.program == "curriculum_termination_action":

    # define what to vary this training, dependent on job number
    vary_1 = [1e-5, 5e-5]
    vary_2 = [
      (-1, -1),
      (60_000, 90_000), 
      (40_000, 90_000)
    ]
    vary_3 = None
    repeats = 2
    tm.param_1_name = "learning rate"
    tm.param_2_name = "ep thresholds"
    tm.param_3_name = None
    tm.param_1, tm.param_2, tm.param_3 = vary_all_inputs(args.job, param_1=vary_1, param_2=vary_2,
                                                         param_3=vary_3, repeats=repeats)
    if args.print: print_training_info()

    # apply environment dependent settings
    tm.settings["cpp"]["continous_actions"] = True
    tm.settings["cpp"]["action"]["gripper_prismatic_X"]["value"] = 2e-3
    tm.settings["cpp"]["action"]["gripper_revolute_Y"]["value"] = 0.015
    tm.settings["cpp"]["action"]["gripper_Z"]["value"] = 4e-3
    tm.settings["cpp"]["action"]["base_Z"]["value"] = 2e-3
    tm.settings["cpp"]["time_for_action"] = 0.2

    # ensure we are training with the termination action
    tm.settings["cpp"]["use_termination_action"] = True

    # apply training specific settings
    palm_stable_lim = 8
    palm_danger_lim = palm_stable_lim * 1.25
    wrist_limit = 8
    tm.settings["penalty_termination"] = True
    tm.settings["reward"]["bend"]["dangerous"] = 5.0
    tm.settings["reward"]["palm"]["dangerous"] = palm_danger_lim
    tm.settings["reward"]["wrist"]["exceed"] = wrist_limit * 0.75
    tm.settings["reward"]["wrist"]["dangerous"] = wrist_limit
    tm.settings["cpp"]["saturation_yield_factor"] = 1.5
    tm.settings["cpp"]["stable_finger_force_lim"] = 4.0
    tm.settings["cpp"]["stable_palm_force_lim"] = palm_stable_lim
    tm.settings["env"]["object_position_noise_mm"] = 10
    tm.settings["trainer"]["num_episodes"] = 120_000
    tm.settings["env"]["object_set_name"] = "set9_nosharp" # "set9_fullset"
    tm.settings["env"]["finger_hook_angle_degrees"] = 90

    # add in z base noise
    tm.settings["cpp"]["base_position_noise"] = 5e-3

    # create the environment
    env = tm.make_env()

    env.mj.set.gripper_target_height = 15e-3
    env.mj.set.object_stable.trigger = 1

    # palm and wrist normalisation
    env.mj.set.palm_sensor.normalise = palm_danger_lim * (6/5)
    env.mj.set.wrist_sensor_Z.normalise = wrist_limit + 2

    # add in curriculum where grasping gets harder
    tm.settings["trainer"]["use_curriculum"] = True
    tm.settings["curriculum"]["metric_name"] = "episode_number"
    tm.settings["curriculum"]["metric_thresholds"] = tm.param_2
    tm.settings["curriculum"]["param_values"] = [1.1, 0.8]
    tm.settings["curriculum"]["change_fcn"] = curriculum_change_termination
    
    # apply the agent settings
    layers = [128, 128, 128]
    tm.settings["Agent_PPO"]["learning_rate_pi"] = tm.param_1
    tm.settings["Agent_PPO"]["learning_rate_vf"] = tm.param_1
    tm.settings["Agent_PPO"]["use_random_action_noise"] = True
    tm.settings["Agent_PPO"]["random_action_noise_size"] = 0.05
    network = MLPActorCriticPG(env.n_obs, env.n_actions, hidden_sizes=layers,
                                continous_actions=True)

    # make the agent
    agent = Agent_PPO(device=args.device)
    agent.init(network)

    # complete the training
    tm.run_training(agent, env)
    print_time_taken()

  elif args.program == "finetune_test_1":

    # load the best training, but we continue from the end
    job = 60
    timestamp = "08-11-23_17-30"
    tm.load(job_num=job, timestamp=timestamp, best_id=True,
            load_into_new_training=True)

    # define what to vary this training, dependent on job number
    vary_1 = [0.01, 0.05]
    vary_2 = [4, 8]
    vary_3 = [1, 2]
    repeats = 2
    tm.param_1_name = "action_noise"
    tm.param_2_name = "stable trigger"
    tm.param_3_name = "action penalty scale"
    tm.param_1, tm.param_2, tm.param_3 = vary_all_inputs(args.job, param_1=vary_1, param_2=vary_2,
                                                         param_3=vary_3, repeats=repeats)
    if args.print: print_training_info()

    # apply parameter changes
    tm.trainer.agent.params.random_action_noise_size = tm.param_1
    tm.trainer.env.mj.set.object_stable.trigger = tm.param_2
    tm.trainer.env.mj.set.action_penalty_sq.reward *= tm.param_3

    # record that our curriculum has changed and final test should be new model only
    tm.trainer.curriculum_dict["stage"] += 1
    tm.settings["final_test_max_stage"] = True
    tm.settings["final_test_only_stage"] = None

    # now continue training
    extra_episodes = 40_000
    tm.continue_training(extra_episodes=extra_episodes)
    print_time_taken()

  elif args.program == "finetune_test_2":

    # load the best training, but we continue from the end
    job = 60
    timestamp = "08-11-23_17-30"
    tm.load(job_num=job, timestamp=timestamp, best_id=True,
            load_into_new_training=True)

    # define what to vary this training, dependent on job number
    vary_1 = [0.01, 0.05]
    vary_2 = [8, 12]
    vary_3 = [3, 5]
    repeats = 2
    tm.param_1_name = "action_noise"
    tm.param_2_name = "stable trigger"
    tm.param_3_name = "action penalty scale"
    tm.param_1, tm.param_2, tm.param_3 = vary_all_inputs(args.job, param_1=vary_1, param_2=vary_2,
                                                         param_3=vary_3, repeats=repeats)
    if args.print: print_training_info()

    # apply parameter changes
    tm.trainer.agent.params.random_action_noise_size = tm.param_1
    tm.trainer.env.mj.set.object_stable.trigger = tm.param_2
    tm.trainer.env.mj.set.action_penalty_sq.reward *= tm.param_3

    # record that our curriculum has changed and final test should be new model only
    tm.trainer.curriculum_dict["stage"] += 1
    tm.settings["final_test_max_stage"] = True
    tm.settings["final_test_only_stage"] = None

    # now continue training
    extra_episodes = 60_000
    tm.continue_training(extra_episodes=extra_episodes)
    print_time_taken()

  elif args.program == "hyperparam_search_2":

    # define what to vary this training, dependent on job number
    vary_1 = [
      (5e-5, 5e-5),
      (5e-5, 10e-5),
      (10e-5, 10e-5),
    ]
    vary_2 = [2000, 4000, 8000]
    vary_3 = [
      (1, 1),
      (3, 3),
      (3, 5),
      (5, 3)
    ]
    repeats = 2
    tm.param_1_name = "learning rate pi/vf"
    tm.param_2_name = "steps per epoch"
    tm.param_3_name = "sensor/state steps"
    tm.param_1, tm.param_2, tm.param_3 = vary_all_inputs(args.job, param_1=vary_1, param_2=vary_2,
                                                         param_3=vary_3, repeats=repeats)
    if args.print: print_training_info()

    # apply environment dependent settings
    action_scale = 1.0
    tm.settings["cpp"]["continous_actions"] = True
    tm.settings["cpp"]["action"]["gripper_prismatic_X"]["value"] *= action_scale
    tm.settings["cpp"]["action"]["gripper_revolute_Y"]["value"] *= action_scale
    tm.settings["cpp"]["action"]["gripper_Z"]["value"] *= action_scale
    tm.settings["cpp"]["action"]["base_Z"]["value"] *= action_scale
    tm.settings["cpp"]["time_for_action"] *= action_scale

    # apply training specific settings
    palm_stable_lim = 4
    palm_danger_lim = palm_stable_lim * 1.25
    wrist_limit = 8
    tm.settings["penalty_termination"] = True
    tm.settings["reward"]["bend"]["dangerous"] = 5.0
    tm.settings["reward"]["palm"]["dangerous"] = palm_danger_lim
    tm.settings["reward"]["wrist"]["exceed"] = wrist_limit * 0.75
    tm.settings["reward"]["wrist"]["dangerous"] = wrist_limit
    tm.settings["cpp"]["saturation_yield_factor"] = 1.5
    tm.settings["cpp"]["stable_finger_force_lim"] = 4.0
    tm.settings["cpp"]["stable_palm_force_lim"] = palm_stable_lim
    tm.settings["env"]["object_position_noise_mm"] = 10
    tm.settings["trainer"]["num_episodes"] = 80_000
    tm.settings["env"]["object_set_name"] = "set9_nosharp" # "set9_fullset"
    tm.settings["env"]["finger_hook_angle_degrees"] = 90

    # add in z base noise
    tm.settings["cpp"]["base_position_noise"] = 5e-3

    # add significant mean noise to z base state sensor
    tm.settings["cpp"]["sensor"]["base_state_sensor_Z"]["in_use"] = True
    tm.settings["cpp"]["sensor"]["base_state_sensor_Z"]["noise_override"] = [0.1, 0.0]

    # change sensor steps
    tm.settings["cpp"]["sensor_n_prev_steps"] = tm.param_3[0]
    tm.settings["cpp"]["state_n_prev_steps"] = tm.param_3[1]

    # create the environment
    env = tm.make_env()

    env.mj.set.gripper_target_height = 20e-3
    env.mj.set.object_stable.trigger = 4

    # palm and wrist normalisation
    env.mj.set.palm_sensor.normalise = palm_danger_lim * (6/5)
    env.mj.set.wrist_sensor_Z.normalise = wrist_limit + 2

    # use an action penalty
    value = 2 * env.mj.set.exceed_limits.reward
    # rewards                      reward  done   trigger  min  max  overshoot
    env.mj.set.action_penalty_sq.set (value,  False,   1,     0.1, 3.0,  -1)

    # apply the agent settings
    layers = [128, 128, 128, 128]
    tm.settings["Agent_PPO"]["learning_rate_pi"] = tm.param_1[0]
    tm.settings["Agent_PPO"]["learning_rate_vf"] = tm.param_1[1]
    tm.settings["Agent_PPO"]["use_random_action_noise"] = True
    tm.settings["Agent_PPO"]["random_action_noise_size"] = 0.05
    tm.settings["Agent_PPO"]["steps_per_epoch"] = tm.param_2
    network = MLPActorCriticPG(env.n_obs, env.n_actions, hidden_sizes=layers,
                                continous_actions=True)

    # make the agent
    agent = Agent_PPO(device=args.device)
    agent.init(network)

    # complete the training
    tm.run_training(agent, env)
    print_time_taken()

  elif args.program == "object_set_baseline":

    # define what to vary this training, dependent on job number
    vary_1 = [
      "set9_nosharp",
      "set9_fullset",
      "set9_nosharp_smallspheres",
      "set9_full_smallspheres",
    ]
    vary_2 = None
    vary_3 = None
    repeats = 10
    tm.param_1_name = "object_set"
    tm.param_2_name = None
    tm.param_3_name = None
    tm.param_1, tm.param_2, tm.param_3 = vary_all_inputs(args.job, param_1=vary_1, param_2=vary_2,
                                                         param_3=vary_3, repeats=repeats)
    if args.print: print_training_info()

    # apply training specific settings
    tm.settings["trainer"]["num_episodes"] = 80_000
    tm.settings["env"]["object_set_name"] = tm.param_1

    # create the environment
    env = tm.make_env()

    # apply the agent settings
    layers = [128, 128, 128, 128]
    network = MLPActorCriticPG(env.n_obs, env.n_actions, hidden_sizes=layers,
                                continous_actions=True)

    # make the agent
    agent = Agent_PPO(device=args.device)
    agent.init(network)

    # complete the training
    tm.run_training(agent, env)
    print_time_taken()

  elif args.program == "finger_angle_baseline":

    # define what to vary this training, dependent on job number
    vary_1 = [45, 60, 75, 90]
    vary_2 = [0.9e-3, 1.0e-3]
    vary_3 = None
    repeats = 10
    tm.param_1_name = "hook angle"
    tm.param_2_name = "finger thickness"
    tm.param_3_name = None
    tm.param_1, tm.param_2, tm.param_3 = vary_all_inputs(args.job, param_1=vary_1, param_2=vary_2,
                                                         param_3=vary_3, repeats=repeats)
    if args.print: print_training_info()

    # apply training specific settings
    tm.settings["trainer"]["num_episodes"] = 80_000
    tm.settings["env"]["object_set_name"] = "set9_nosharp_smallspheres"
    tm.settings["env"]["finger_hook_angle_degrees"] = tm.param_1
    tm.settings["env"]["finger_thickness"] = tm.param_2

    # create the environment
    env = tm.make_env()

    # apply the agent settings
    layers = [128, 128, 128, 128]
    network = MLPActorCriticPG(env.n_obs, env.n_actions, hidden_sizes=layers,
                                continous_actions=True)

    # make the agent
    agent = Agent_PPO(device=args.device)
    agent.init(network)

    # complete the training
    tm.run_training(agent, env)
    print_time_taken()

  elif args.program == "state_sensor_compare":

    # define what to vary this training, dependent on job number
    vary_1 = [1, 3, 5, 7]
    vary_2 = [0, 4, 5]
    vary_3 = None
    repeats = 5
    tm.param_1_name = "num state sense readings"
    tm.param_2_name = "sample mode"
    tm.param_3_name = None
    tm.param_1, tm.param_2, tm.param_3 = vary_all_inputs(args.job, param_1=vary_1, param_2=vary_2,
                                                         param_3=vary_3, repeats=repeats)
    if args.print: print_training_info()

    # apply training specific settings
    tm.settings["trainer"]["num_episodes"] = 80_000
    tm.settings["env"]["object_set_name"] = "set9_nosharp_smallspheres"
    tm.settings["cpp"]["state_n_prev_steps"] = tm.param_1
    tm.settings["cpp"]["state_sample_mode"] = tm.param_2

    # create the environment
    env = tm.make_env()

    # apply the agent settings
    layers = [128, 128, 128, 128]
    network = MLPActorCriticPG(env.n_obs, env.n_actions, hidden_sizes=layers,
                                continous_actions=True)

    # make the agent
    agent = Agent_PPO(device=args.device)
    agent.init(network)

    # complete the training
    tm.run_training(agent, env)
    print_time_taken()

  elif args.program == "hyperparam_search_3":

    # define what to vary this training, dependent on job number
    vary_1 = [40, 80, 120, 160]
    vary_2 = [4000, 6000, 8000, 10_000]
    vary_3 = None
    repeats = 5
    tm.param_1_name = "train iters"
    tm.param_2_name = "steps per epoch"
    tm.param_3_name = None
    tm.param_1, tm.param_2, tm.param_3 = vary_all_inputs(args.job, param_1=vary_1, param_2=vary_2,
                                                         param_3=vary_3, repeats=repeats)
    if args.print: print_training_info()

    # apply training specific settings
    tm.settings["trainer"]["num_episodes"] = 80_000
    tm.settings["env"]["object_set_name"] = "set9_nosharp_smallspheres"
    tm.settings["Agent_PPO"]["train_pi_iters"] = tm.param_1
    tm.settings["Agent_PPO"]["train_vf_iters"] = tm.param_1
    tm.settings["Agent_PPO"]["steps_per_epoch"] = tm.param_2

    # create the environment
    env = tm.make_env()

    # apply the agent settings
    layers = [128, 128, 128, 128]
    network = MLPActorCriticPG(env.n_obs, env.n_actions, hidden_sizes=layers,
                                continous_actions=True)

    # make the agent
    agent = Agent_PPO(device=args.device)
    agent.init(network)

    # complete the training
    tm.run_training(agent, env)
    print_time_taken()

  elif args.program == "discrim_test_1":

    # define what to vary this training, dependent on job number
    vary_1 = [1e-7, 1e-6, 1e-5, 1e-4, 1e-3]
    vary_2 = None
    vary_3 = None
    repeats = 2
    tm.param_1_name = None
    tm.param_2_name = None
    tm.param_3_name = None
    tm.param_1, tm.param_2, tm.param_3 = vary_all_inputs(args.job, param_1=vary_1, param_2=vary_2,
                                                         param_3=vary_3, repeats=repeats)
    if args.print: print_training_info()

    # apply training specific settings
    tm.settings["trainer"]["num_episodes"] = 80_000
    tm.settings["env"]["object_set_name"] = "set9_nosharp"
    tm.settings["Agent_PPO_Discriminator"]["learning_rate_discrim"] = tm.param_1

    # create the environment
    env = tm.make_env()

    # apply the agent settings
    n_discrim = 8 # must match the size of the target vector
    dlayers = [env.n_obs + n_discrim, 64, 64, n_discrim]
    discrim = networks.VariableNetwork(dlayers, args.device)
    layers = [128, 128, 128, 128]
    network = MLPActorCriticPG(env.n_obs + n_discrim, env.n_actions, hidden_sizes=layers,
                                continous_actions=True)
    
    # make the agent
    agent = Agent_PPO_Discriminator(device=args.device)
    # agent.params.steps_per_epoch = 10 # for testing only!! Disable at runtime
    agent.init(network, discrim)
    agent.get_target_vector = env._object_discrimination_target

    # complete the training
    tm.run_training(agent, env)
    print_time_taken()

  elif args.program == "improve_small_spheres":

    # define what to vary this training, dependent on job number
    vary_1 = [False, True]
    vary_2 = [10, 20]
    vary_3 = [
      (1.0, False),
      (1.0, True),
      (1.5, False),
      (1.5, True),
    ]
    repeats = 5
    tm.param_1_name = "extra action penalty"
    tm.param_2_name = "object pos noise"
    tm.param_3_name = "palm action scale/Y motor"
    tm.param_1, tm.param_2, tm.param_3 = vary_all_inputs(args.job, param_1=vary_1, param_2=vary_2,
                                                         param_3=vary_3, repeats=repeats)
    if args.print: print_training_info()

    # apply training specific settings
    tm.settings["trainer"]["num_episodes"] = 80_000
    tm.settings["env"]["object_set_name"] = "set9_nosharp_smallspheres"
    tm.settings["reward"]["action_pen_lin"]["used"] = tm.param_1
    tm.settings["env"]["object_position_noise_mm"] = tm.param_2
    tm.settings["cpp"]["action"]["gripper_Z"]["value"] *= tm.param_3[0]

    # create the environment
    env = tm.make_env()

    if tm.param_3[1]:

      # disable existing prismatic/revolute joints
      env.mj.set.gripper_prismatic_X.in_use = False
      env.mj.set.gripper_revolute_Y.in_use = False

      # enable direct motor control joints
      env.mj.set.gripper_X.set(True, 2e-3, -1)
      env.mj.set.gripper_Y.set(True, 2e-3, -1)

    # apply the agent settings
    layers = [128, 128, 128, 128]
    network = MLPActorCriticPG(env.n_obs, env.n_actions, hidden_sizes=layers,
                                continous_actions=True)
    
    # make the agent
    agent = Agent_PPO(device=args.device)
    agent.init(network)

    # complete the training
    tm.run_training(agent, env)
    print_time_taken()

  elif args.program == "pre_paper_baseline":

    # define what to vary this training, dependent on job number
    vary_1 = [60, 75, 90]
    vary_2 = [0.9e-3, 1.0e-3]
    vary_3 = None
    repeats = 10
    tm.param_1_name = "finger hook angle"
    tm.param_2_name = "finger thickness"
    tm.param_3_name = None
    tm.param_1, tm.param_2, tm.param_3 = vary_all_inputs(args.job, param_1=vary_1, param_2=vary_2,
                                                         param_3=vary_3, repeats=repeats)
    if args.print: print_training_info()

    # apply training specific settings
    tm.settings["trainer"]["num_episodes"] = 120_000
    tm.settings["env"]["object_set_name"] = "set9_nosharp_smallspheres"
    tm.settings["env"]["finger_hook_angle_degrees"] = tm.param_1
    tm.settings["env"]["finger_thickness"] = tm.param_2

    # create the environment
    env = tm.make_env()

    # apply the agent settings
    layers = [128, 128, 128, 128]
    network = MLPActorCriticPG(env.n_obs, env.n_actions, hidden_sizes=layers,
                                continous_actions=True)
    
    # make the agent
    agent = Agent_PPO(device=args.device)
    agent.init(network)

    # complete the training
    tm.run_training(agent, env)
    print_time_taken()

  elif args.program == "finetune_pre_paper_baseline":

    # Program: pre_paper_baseline
    timestamp = "01-12-23_17-23"

    # define what to vary this training, dependent on job number
    vary_1 = [
      5, 8,   # 60x0.9
      18, 20, # 75x0.9
      22, 25, # 90x0.9
    ]
    vary_2 = None
    vary_3 = None
    repeats = 5
    tm.param_1_name = "job num"
    tm.param_2_name = None
    tm.param_3_name = None
    param_1, param_2, param_3 = vary_all_inputs(args.job, param_1=vary_1, param_2=vary_2,
                                                         param_3=vary_3, repeats=repeats)
    if args.print: print_training_info()

    tm.load(job_num=param_1, timestamp=timestamp, best_id=True,
            load_into_new_training=True)
    tm.param_1 = param_1
    tm.param_2 = param_2
    tm.param_3 = param_3

    # apply parameter changes
    wrist_limit = 4
    tm.settings["reward"]["wrist"]["exceed"] = wrist_limit * 0.75
    tm.settings["reward"]["wrist"]["dangerous"] = wrist_limit
    tm.trainer.env.mj.set.wrist_sensor_Z.normalise = wrist_limit * 1.5
    tm.create_reward_function(tm.trainer.env)

    # record that our curriculum has changed and final test should be new model only
    tm.trainer.curriculum_dict["stage"] += 1
    tm.settings["final_test_max_stage"] = True
    tm.settings["final_test_only_stage"] = None

    # now continue training
    extra_episodes = 60_000
    tm.continue_training(extra_episodes=extra_episodes)
    print_time_taken()

  elif args.program == "finetune_pre_paper_baseline_2":

    # Program: pre_paper_baseline
    timestamp = "01-12-23_17-23"

    # define what to vary this training, dependent on job number
    vary_1 = [
      5, 8,   # 60x0.9
      18, 20, # 75x0.9
      22, 25, # 90x0.9
    ]
    vary_2 = None
    vary_3 = None
    repeats = 5
    tm.param_1_name = "job num"
    tm.param_2_name = None
    tm.param_3_name = None
    param_1, param_2, param_3 = vary_all_inputs(args.job, param_1=vary_1, param_2=vary_2,
                                                         param_3=vary_3, repeats=repeats)
    if args.print: print_training_info()

    tm.load(job_num=param_1, timestamp=timestamp, best_id=True,
            load_into_new_training=True)
    tm.param_1 = param_1
    tm.param_2 = param_2
    tm.param_3 = param_3

    # apply parameter changes
    wrist_limit = 4
    tm.settings["reward"]["wrist"]["exceed"] = wrist_limit * 0.75
    tm.settings["reward"]["wrist"]["dangerous"] = wrist_limit
    tm.settings["reward"]["action_pen_lin"]["used"] = True
    tm.create_reward_function(tm.trainer.env)
    tm.trainer.env.mj.set.wrist_sensor_Z.normalise = wrist_limit * 1.5
    tm.trainer.env.mj.set.object_stable.trigger = 8
    tm.trainer.env.mj.set.palm_sensor.normalise = 4

    # record that our curriculum has changed and final test should be new model only
    tm.trainer.curriculum_dict["stage"] += 1
    tm.settings["final_test_max_stage"] = True
    tm.settings["final_test_only_stage"] = None

    # now continue training
    extra_episodes = 60_000
    tm.continue_training(extra_episodes=extra_episodes)
    print_time_taken()

  elif args.program == "paper_testing":

    # define what to vary this training, dependent on job number
    vary_1 = [1, 3]
    vary_2 = [4, 6]
    vary_3 = None
    repeats = 5
    tm.param_1_name = "dangerous trigger"
    tm.param_2_name = "palm normalise"
    tm.param_3_name = None
    tm.param_1, tm.param_2, tm.param_3 = vary_all_inputs(args.job, param_1=vary_1, param_2=vary_2,
                                                         param_3=vary_3, repeats=repeats)
    if args.print: print_training_info()

    # apply training specific settings
    tm.settings["trainer"]["num_episodes"] = 120_000
    tm.settings["env"]["object_set_name"] = "set9_nosharp_smallspheres"
    tm.settings["env"]["finger_hook_angle_degrees"] = 75
    tm.settings["env"]["finger_thickness"] = 0.9e-3

    # try tuning
    wrist_limit = 4
    tm.settings["reward"]["wrist"]["exceed"] = wrist_limit * 0.75
    tm.settings["reward"]["wrist"]["dangerous"] = wrist_limit
    tm.settings["reward"]["action_pen_lin"]["used"] = True
    tm.settings["reward"]["dangerous_trigger"] = tm.param_1

    # create the environment
    env = tm.make_env()

    env.mj.set.wrist_sensor_Z.normalise = wrist_limit * 1.5
    env.mj.set.object_stable.trigger = 8
    env.mj.set.palm_sensor.normalise = tm.param_2

    # apply the agent settings
    layers = [128, 128, 128, 128]
    network = MLPActorCriticPG(env.n_obs, env.n_actions, hidden_sizes=layers,
                                continous_actions=True)
    
    # make the agent
    agent = Agent_PPO(device=args.device)
    agent.init(network)

    # complete the training
    tm.run_training(agent, env)
    print_time_taken()

  elif args.program == "paper_testing_2":

    # define what to vary this training, dependent on job number
    vary_1 = [1e-5, 5e-5]
    vary_2 = [2, 4, 6]
    vary_3 = None
    repeats = 5
    tm.param_1_name = "learning rate"
    tm.param_2_name = "num layers"
    tm.param_3_name = None
    tm.param_1, tm.param_2, tm.param_3 = vary_all_inputs(args.job, param_1=vary_1, param_2=vary_2,
                                                         param_3=vary_3, repeats=repeats)
    if args.print: print_training_info()

    # apply training specific settings
    tm.settings["trainer"]["num_episodes"] = 120_000
    tm.settings["env"]["object_set_name"] = "set9_nosharp_smallspheres"
    tm.settings["env"]["finger_hook_angle_degrees"] = 75
    tm.settings["env"]["finger_thickness"] = 0.9e-3

    # create the environment
    env = tm.make_env()

    # apply the agent settings
    layers = [128 for i in range(tm.param_2)]
    network = MLPActorCriticPG(env.n_obs, env.n_actions, hidden_sizes=layers,
                                continous_actions=True)
    
    # make the agent
    tm.settings["Agent_PPO"]["learning_rate_pi"] = tm.param_1
    tm.settings["Agent_PPO"]["learning_rate_vf"] = tm.param_1
    agent = Agent_PPO(device=args.device)
    agent.init(network)

    # complete the training
    tm.run_training(agent, env)
    print_time_taken()

  elif args.program == "paper_baseline_1":

    # define what to vary this training, dependent on job number
    vary_1 = [0, 1, 2, 3]
    vary_2 = None
    vary_3 = None
    repeats = 15
    tm.param_1_name = "num sensors"
    tm.param_2_name = None
    tm.param_3_name = None
    tm.param_1, tm.param_2, tm.param_3 = vary_all_inputs(args.job, param_1=vary_1, param_2=vary_2,
                                                         param_3=vary_3, repeats=repeats)
    if args.print: print_training_info()

    # apply training specific settings
    tm.settings["trainer"]["num_episodes"] = 120_000
    tm.settings["env"]["object_set_name"] = "set9_nosharp_smallspheres"
    tm.settings["env"]["finger_hook_angle_degrees"] = 75
    tm.settings["env"]["finger_thickness"] = 0.9e-3

    if tm.param_1 < 1: tm.settings["cpp"]["sensor"]["bending_gauge"]["in_use"] = False
    if tm.param_1 < 2: tm.settings["cpp"]["sensor"]["palm_sensor"]["in_use"] = False
    if tm.param_1 < 3: tm.settings["cpp"]["sensor"]["wrist_sensor_Z"]["in_use"] = False

    # create the environment
    env = tm.make_env()

    # apply the agent settings
    layers = [128 for i in range(4)]
    network = MLPActorCriticPG(env.n_obs, env.n_actions, hidden_sizes=layers,
                                continous_actions=True)
    
    # make the agent
    agent = Agent_PPO(device=args.device)
    agent.init(network)

    # complete the training
    tm.run_training(agent, env)

    # add an extra test on the old object set
    tm.run_test(trials_per_obj=20, different_object_set="set8_fullset_1500",
                load_best_id=True)
    
    print_time_taken()

  elif args.program == "paper_baseline_1_extended":

    # 0-15      0 EI1
    # 16-30     1 EI1
    # 31-45     2 EI1
    # 46-60     3 EI1
    # 61-75     0 EI2
    # 76-90     1 EI2
    # 91-105    2 EI2
    # 106-120   3 EI2
    # 121-135   0 EI3
    # 136-150   1 EI3
    # 151-165   2 EI3
    # 166-180   3 EI3

    # define what to vary this training, dependent on job number
    vary_1 = [0, 1, 2, 3]
    vary_2 = [
      (0.9e-3, 28e-3),
      (1.0e-3, 24e-3),
      (1.0e-3, 28e-3)
    ]
    vary_3 = None
    repeats = 15
    tm.param_1_name = "num sensors"
    tm.param_2_name = "finger dimension"
    tm.param_3_name = None
    tm.param_1, tm.param_2, tm.param_3 = vary_all_inputs(args.job, param_1=vary_1, param_2=vary_2,
                                                         param_3=vary_3, repeats=repeats)
    if args.print: print_training_info()

    # apply training specific settings
    tm.settings["trainer"]["num_episodes"] = 120_000
    tm.settings["env"]["object_set_name"] = "set9_nosharp_smallspheres"
    tm.settings["env"]["finger_hook_angle_degrees"] = 75
    tm.settings["env"]["finger_thickness"] = tm.param_2[0]
    tm.settings["env"]["finger_width"] = tm.param_2[1]

    if tm.param_1 < 1: tm.settings["cpp"]["sensor"]["bending_gauge"]["in_use"] = False
    if tm.param_1 < 2: tm.settings["cpp"]["sensor"]["palm_sensor"]["in_use"] = False
    if tm.param_1 < 3: tm.settings["cpp"]["sensor"]["wrist_sensor_Z"]["in_use"] = False

    # create the environment
    env = tm.make_env()

    # apply the agent settings
    layers = [128 for i in range(4)]
    network = MLPActorCriticPG(env.n_obs, env.n_actions, hidden_sizes=layers,
                                continous_actions=True)
    
    # make the agent
    agent = Agent_PPO(device=args.device)
    agent.init(network)

    # complete the training
    tm.run_training(agent, env)

    # add an extra test on the old object set
    tm.run_test(trials_per_obj=20, different_object_set="set8_fullset_1500",
                load_best_id=True)
    
    print_time_taken()

  elif args.program == "test_cnn_ppo":

    # define what to vary this training, dependent on job number
    vary_1 = [1e-6, 1e-5, 1e-4]
    vary_2 = [(50, 50)]
    vary_3 = None
    repeats = None
    tm.param_1_name = "learning rate"
    tm.param_2_name = "image size"
    tm.param_3_name = None
    tm.param_1, tm.param_2, tm.param_3 = vary_all_inputs(args.job, param_1=vary_1, param_2=vary_2,
                                                         param_3=vary_3, repeats=repeats)
    if args.print: print_training_info()

    # apply training specific settings
    tm.settings["trainer"]["num_episodes"] = 120_000
    tm.settings["env"]["object_set_name"] = "set9_nosharp_smallspheres"
    tm.settings["env"]["finger_hook_angle_degrees"] = 75
    tm.settings["env"]["finger_thickness"] = 0.9e-3
    tm.settings["env"]["depth_camera"] = True
    tm.settings["env"]["use_rgb_in_observation"] = True

    # create the environment
    env = tm.make_env()
    env._set_rgbd_size(*tm.param_2)

    # apply the agent settings
    network = CNNActorCriticPG([3, *tm.param_2], env.n_obs, env.n_actions,
                               continous_actions=True, device=args.device)
    
    # make the agent
    tm.settings["Agent_PPO"]["learning_rate_pi"] = tm.param_1
    tm.settings["Agent_PPO"]["learning_rate_vf"] = tm.param_1
    tm.settings["Agent_PPO"]["steps_per_epoch"] = 6000
    agent = Agent_PPO(device=args.device)
    agent.init(network)

    # complete the training
    tm.run_training(agent, env)
    print_time_taken()

  elif args.program == "test_scene_grasping":

    # define what to vary this training, dependent on job number
    vary_1 = [False, True]
    vary_2 = None
    vary_3 = None
    repeats = None
    tm.param_1_name = "use termination"
    tm.param_2_name = None
    tm.param_3_name = None
    tm.param_1, tm.param_2, tm.param_3 = vary_all_inputs(args.job, param_1=vary_1, param_2=vary_2,
                                                         param_3=vary_3, repeats=repeats)
    if args.print: print_training_info()
    
    # prepare the environment
    tm.settings["trainer"]["num_episodes"] = 200_000
    tm.settings["env"]["object_set_name"] = "set9_nosharp_smallspheres"
    tm.settings["env"]["finger_hook_angle_degrees"] = 75
    tm.settings["env"]["finger_thickness"] = 0.9e-3
    tm.settings["env"]["XY_base_actions"] = True
    tm.settings["env"]["base_lim_X_mm"] = 150
    tm.settings["env"]["base_lim_Y_mm"] = 50
    tm.settings["env"]["depth_camera"] = True
    tm.settings["env"]["use_rgb_in_observation"] = True
    tm.settings["env"]["use_depth_in_observation"] = False

    # now prepare the grasping scene
    tm.settings["env"]["use_scene_settings"] = True
    tm.settings["env"]["object_position_noise_mm"] = 1000 # use min/max
    tm.settings["env"]["num_objects_in_scene"] = 3
    tm.settings["env"]["scene_X_dimension_mm"] = 300
    tm.settings["env"]["scene_Y_dimension_mm"] = 200

    # update the actions and sensors of the gripper
    tm.settings["cpp"]["oob_distance"] = 100 # never trigger
    tm.settings["cpp"]["action"]["base_X"]["in_use"] = True
    tm.settings["cpp"]["action"]["base_Y"]["in_use"] = True
    tm.settings["cpp"]["sensor"]["base_state_sensor_XY"]["in_use"] = True

    # make grasping easier - no penalty termination for dangerous forces
    tm.settings["reward"]["penalty_termination"] = tm.param_1

    # initial testing parameters for PPO   
    rgb_size = (50, 50)
    lr = 1e-5

    # create the environment
    env = tm.make_env()
    env._set_rgbd_size(*rgb_size)

    # apply the agent settings
    network = CNNActorCriticPG([3, *rgb_size], env.n_obs, env.n_actions,
                               continous_actions=True, device=args.device)
    
    # make the agent
    tm.settings["Agent_PPO"]["learning_rate_pi"] = lr
    tm.settings["Agent_PPO"]["learning_rate_vf"] = lr
    tm.settings["Agent_PPO"]["steps_per_epoch"] = 6000
    agent = Agent_PPO(device=args.device)
    agent.init(network)

    # complete the training
    tm.run_training(agent, env)
    print_time_taken()

  elif args.program == "palm_vs_no_palm_1":

    # define what to vary this training, dependent on job number
    vary_1 = [45, 60, 75, 90]
    vary_2 = [False, True]
    vary_3 = [(0.9e-3, 28e-3), (1.0e-3, 24e-3), (1.0e-3, 28e-3)]
    repeats = 10
    tm.param_1_name = "fingertip angle"
    tm.param_2_name = "use palm"
    tm.param_3_name = "finger thickness/width"
    tm.param_1, tm.param_2, tm.param_3 = vary_all_inputs(args.job, param_1=vary_1, param_2=vary_2,
                                                         param_3=vary_3, repeats=repeats)
    if args.print: print_training_info()

    # apply training specific settings
    tm.settings["trainer"]["num_episodes"] = 120_000
    tm.settings["env"]["object_set_name"] = "set9_nosharp_smallspheres"
    tm.settings["env"]["finger_hook_angle_degrees"] = tm.param_1
    tm.settings["env"]["finger_thickness"] = tm.param_3[0]
    tm.settings["env"]["finger_width"] = tm.param_3[1]

    if not tm.param_2:

      # remove palm action
      tm.settings["cpp"]["action"]["gripper_Z"]["in_use"] = False

      # remove palm sensor
      tm.settings["cpp"]["sensor"]["palm_sensor"]["in_use"] = False

      # remove palm requirement for stable grasp (-ve means it is always reached with 0 force)
      tm.settings["reward"]["palm"]["min"] = -1.1
      tm.settings["cpp"]["stable_palm_force"] = -1.0

    # create the environment
    env = tm.make_env()

    # apply the agent settings
    layers = [128 for i in range(4)]
    network = MLPActorCriticPG(env.n_obs, env.n_actions, hidden_sizes=layers,
                                continous_actions=True)
    
    # make the agent
    agent = Agent_PPO(device=args.device)
    agent.init(network)

    # complete the training
    tm.run_training(agent, env)

    # add an extra test on the old object set
    tm.run_test(trials_per_obj=20, different_object_set="set8_fullset_1500",
                load_best_id=True)

    print_time_taken()

  elif args.program == "debug_cnn_localisation":

    # define what to vary this training, dependent on job number
    vary_1 = [1e-7, 1e-6, 1e-5, 1e-4, 1e-3]
    vary_2 = [(50, 50)]
    vary_3 = None
    repeats = None
    tm.param_1_name = "learning rate"
    tm.param_2_name = "image size"
    tm.param_3_name = None
    tm.param_1, tm.param_2, tm.param_3 = vary_all_inputs(args.job, param_1=vary_1, param_2=vary_2,
                                                         param_3=vary_3, repeats=repeats)
    if args.print: print_training_info()

    # prepare the environment
    tm.settings["trainer"]["num_episodes"] = 120_000
    tm.settings["env"]["object_set_name"] = "set9_nosharp_smallspheres"
    tm.settings["env"]["finger_hook_angle_degrees"] = 75
    tm.settings["env"]["finger_thickness"] = 0.9e-3
    tm.settings["env"]["XY_base_actions"] = True
    tm.settings["env"]["base_lim_X_mm"] = 50
    tm.settings["env"]["base_lim_Y_mm"] = 50
    tm.settings["env"]["depth_camera"] = True
    tm.settings["env"]["use_rgb_in_observation"] = True
    tm.settings["env"]["use_depth_in_observation"] = False

    # don't use scene, just add noise
    tm.settings["env"]["use_scene_settings"] = False
    tm.settings["env"]["object_position_noise_mm"] = 50

    # update the actions and sensors of the gripper
    tm.settings["cpp"]["oob_distance"] = 1e6
    tm.settings["cpp"]["action"]["base_X"]["in_use"] = True
    tm.settings["cpp"]["action"]["base_Y"]["in_use"] = True
    tm.settings["cpp"]["action"]["base_X"]["value"] = 4e-3
    tm.settings["cpp"]["action"]["base_Y"]["value"] = 4e-3
    tm.settings["cpp"]["sensor"]["base_state_sensor_XY"]["in_use"] = True

    # disable regular actions, only examine base movement
    tm.settings["cpp"]["action"]["gripper_prismatic_X"]["in_use"] = False
    tm.settings["cpp"]["action"]["gripper_revolute_Y"]["in_use"] = False
    tm.settings["cpp"]["action"]["gripper_Z"]["in_use"] = False
    tm.settings["cpp"]["action"]["base_Z"]["in_use"] = False

    # disable regular rewards and prepare for distance reward
    tm.settings["cpp"]["XY_distance_threshold"] = 10e-3
    tm.settings["reward"]["penalty_termination"] = False

    # create the environment
    env = tm.make_env()
    env._set_rgbd_size(*tm.param_2)

    # now create distance rewards
    env.mj.set.within_XY_distance.set(1.0, True, 1)
    env.mj.set.object_XY_distance.set(1.0/250, False, 1, -200e-3, -10e-3, -1)

    # apply the agent settings
    network = CNNActorCriticPG([3, *tm.param_2], env.n_obs, env.n_actions,
                               continous_actions=True, device=args.device)
    
    # make the agent
    tm.settings["Agent_PPO"]["learning_rate_pi"] = tm.param_1
    tm.settings["Agent_PPO"]["learning_rate_vf"] = tm.param_1
    tm.settings["Agent_PPO"]["steps_per_epoch"] = 6000
    agent = Agent_PPO(device=args.device)
    agent.init(network)

    # complete the training
    tm.run_training(agent, env)
    print_time_taken()

<<<<<<< HEAD
  elif args.program == "ppo_cnn_single_object":

    # define what to vary this training, dependent on job number
    vary_1 = [1e-6, 1e-5, 1e-4]
    vary_2 = [(25, 25), (50, 50)]
    vary_3 = None
    repeats = None
    tm.param_1_name = "learning rate"
    tm.param_2_name = "image size"
    tm.param_3_name = None
    tm.param_1, tm.param_2, tm.param_3 = vary_all_inputs(args.job, param_1=vary_1, param_2=vary_2,
                                                         param_3=vary_3, repeats=repeats)
    if args.print: print_training_info()

    # add in the camera
    tm.settings["env"]["depth_camera"] = True
    tm.settings["env"]["use_rgb_in_observation"] = True
    tm.settings["env"]["image_width"] = tm.param_2[0]
    tm.settings["env"]["image_height"] = tm.param_2[1]

    # turn up noise and add in XY base actions
    tm.settings["env"]["object_position_noise_mm"] = 30
    tm.settings["env"]["XY_base_actions"] = True
    tm.settings["env"]["base_lim_X_mm"] = 50
    tm.settings["env"]["base_lim_Y_mm"] = 50

    # update oob, actions, and sensors of the gripper
    tm.settings["cpp"]["oob_distance"] = 60e-3
    tm.settings["cpp"]["action"]["base_X"]["in_use"] = True
    tm.settings["cpp"]["action"]["base_Y"]["in_use"] = True
    tm.settings["cpp"]["sensor"]["base_state_sensor_XY"]["in_use"] = True

    # create the environment
    env = tm.make_env()

    # apply the agent settings
    network = CNNActorCriticPG((3, env.params.image_width, env.params.image_height), 
                               env.n_obs, env.n_actions, continous_actions=True, 
                               device=args.device)
    
    # make the agent
    tm.settings["Agent_PPO"]["learning_rate_pi"] = tm.param_1
    tm.settings["Agent_PPO"]["learning_rate_vf"] = tm.param_1
    agent = Agent_PPO(device=args.device)
    agent.init(network)

    # complete the training
    tm.run_training(agent, env)
    print_time_taken()

  elif args.program == "ppo_encoder_test":

    # define what to vary this training, dependent on job number
    vary_1 = [1e-6, 1e-5, 1e-4]
    vary_2 = [(200, 100)]
    vary_3 = None
    repeats = None
    tm.param_1_name = "learning rate"
    tm.param_2_name = "image size"
    tm.param_3_name = None
    tm.param_1, tm.param_2, tm.param_3 = vary_all_inputs(args.job, param_1=vary_1, param_2=vary_2,
                                                         param_3=vary_3, repeats=repeats)
    if args.print: print_training_info()

    # add in the camera
    tm.settings["env"]["depth_camera"] = True
    tm.settings["env"]["use_rgb_in_observation"] = True
    tm.settings["env"]["image_width"] = tm.param_2[0]
    tm.settings["env"]["image_height"] = tm.param_2[1]

    # turn up noise and add in XY base actions
    tm.settings["env"]["object_position_noise_mm"] = 30
    tm.settings["env"]["XY_base_actions"] = True
    tm.settings["env"]["base_lim_X_mm"] = 50
    tm.settings["env"]["base_lim_Y_mm"] = 50

    # update oob, actions, and sensors of the gripper
    tm.settings["cpp"]["oob_distance"] = 60e-3
    tm.settings["cpp"]["action"]["base_X"]["in_use"] = True
    tm.settings["cpp"]["action"]["base_Y"]["in_use"] = True
    tm.settings["cpp"]["sensor"]["base_state_sensor_XY"]["in_use"] = True

    # add in image rendering with the encoder
    tm.settings["env"]["use_rgb_rendering"] = True
    tm.settings["env"]["rgb_rendering_method"] = "cycleGAN_encoder"

    # create the environment
    env = tm.make_env()

    # apply the agent settings
    img_size = (256, 32, 32)
    network = NetActorCriticPG(MixedNetworkFromEncoder, img_size,
                               env.n_obs, env.n_actions, continous_actions=True, 
                               device=args.device)
    
    # make the agent
    tm.settings["Agent_PPO"]["learning_rate_pi"] = tm.param_1
    tm.settings["Agent_PPO"]["learning_rate_vf"] = tm.param_1
    tm.settings["Agent_PPO"]["steps_per_epoch"] = 4000
    agent = Agent_PPO(device=args.device)
    agent.init(network)

    # complete the training
    tm.run_training(agent, env)
    print_time_taken()

  elif args.program == "ppo_cnn_single_object_curriculum":

    # define what to vary this training, dependent on job number
    vary_1 = [5e-6, 1e-5, 5e-5]
    vary_2 = [False, True]
    vary_3 = None
    repeats = None
    tm.param_1_name = "learning rate"
    tm.param_2_name = "use encoder"
    tm.param_3_name = None
    tm.param_1, tm.param_2, tm.param_3 = vary_all_inputs(args.job, param_1=vary_1, param_2=vary_2,
                                                         param_3=vary_3, repeats=repeats)
    if args.print: print_training_info()

    # add in the camera
    tm.settings["env"]["depth_camera"] = True
    tm.settings["env"]["use_rgb_in_observation"] = True
    tm.settings["env"]["image_width"] = 200
    tm.settings["env"]["image_height"] = 100

    # enable image transforms and set network image sizes
    tm.settings["env"]["use_standard_transform"] = True
    tm.settings["env"]["transform_resize_square"] = 58
    tm.settings["env"]["transform_crop_size"] = 52

    # turn up noise and add in XY base actions
    tm.settings["env"]["object_position_noise_mm"] = 30
    tm.settings["env"]["XY_base_actions"] = True
    tm.settings["env"]["base_lim_X_mm"] = 50
    tm.settings["env"]["base_lim_Y_mm"] = 50

    # update oob, actions, and sensors of the gripper
    tm.settings["cpp"]["oob_distance"] = 60e-3
    tm.settings["cpp"]["action"]["base_X"]["in_use"] = True
    tm.settings["cpp"]["action"]["base_Y"]["in_use"] = True
    tm.settings["cpp"]["sensor"]["base_state_sensor_XY"]["in_use"] = True

    # add in curriculum where grasping gets harder
    tm.settings["trainer"]["use_curriculum"] = True
    tm.settings["curriculum"]["metric_name"] = "success_rate"
    tm.settings["curriculum"]["metric_thresholds"] = [0.5 for i in range(3)]
    tm.settings["curriculum"]["change_fcn"] = curriculum_change_navigation_grasp

    # add in image rendering with the encoder
    if tm.param_2:
      tm.settings["env"]["use_rgb_rendering"] = True
      tm.settings["env"]["rgb_rendering_method"] = "cycleGAN_encoder"

    # create the environment
    env = tm.make_env()

    # create the agent network
    if tm.param_2:
      obs_size = (256, 13, 13)
      network = NetActorCriticPG(MixedNetworkFromEncoder, obs_size,
                                 env.n_obs, env.n_actions, continous_actions=True, 
                                 device=args.device)
    else:
      obs_size = (3, env.params.transform_crop_size, 
                  env.params.transform_crop_size)
      network = CNNActorCriticPG(obs_size, env.n_obs, env.n_actions, 
                                continous_actions=True, device=args.device)
    
    # make the agent
    tm.settings["Agent_PPO"]["learning_rate_pi"] = tm.param_1
    tm.settings["Agent_PPO"]["learning_rate_vf"] = tm.param_1
    tm.settings["Agent_PPO"]["steps_per_epoch"] = 2800
    agent = Agent_PPO(device=args.device, steps=tm.settings["Agent_PPO"]["steps_per_epoch"])
    agent.init(network)

    # complete the training
    tm.run_training(agent, env)
    print_time_taken()

  elif args.program == "ppo_cnn_single_object_curriculum_2":

    # define what to vary this training, dependent on job number
    vary_1 = [5e-5, 8e-5]
    vary_2 = [False, True]
    vary_3 = None
    repeats = 1
    tm.param_1_name = "learning rate"
    tm.param_2_name = "use encoder"
    tm.param_3_name = None
    tm.param_1, tm.param_2, tm.param_3 = vary_all_inputs(args.job, param_1=vary_1, param_2=vary_2,
                                                         param_3=vary_3, repeats=repeats)
    if args.print: print_training_info()

    # add in the camera
    tm.settings["env"]["depth_camera"] = True
    tm.settings["env"]["use_rgb_in_observation"] = True
    tm.settings["env"]["image_width"] = 200
    tm.settings["env"]["image_height"] = 100

    # enable image transforms and set network image sizes
    tm.settings["env"]["use_standard_transform"] = True
    tm.settings["env"]["transform_resize_square"] = 58
    tm.settings["env"]["transform_crop_size"] = 52 # must be a multiple of 4 (mult in the network)

    # turn up noise and add in XY base actions
    tm.settings["env"]["object_position_noise_mm"] = 30
    tm.settings["env"]["XY_base_actions"] = True
    tm.settings["env"]["base_lim_X_mm"] = 50
    tm.settings["env"]["base_lim_Y_mm"] = 50

    # enable base yaw
    tm.settings["env"]["Z_base_rotation"] = True
    tm.settings["cpp"]["action"]["base_yaw"]["in_use"] = True
    tm.settings["cpp"]["sensor"]["base_state_sensor_yaw"]["in_use"] = True

    # update oob, actions, and sensors of the gripper
    tm.settings["cpp"]["oob_distance"] = 75e-3
    tm.settings["cpp"]["action"]["base_X"]["in_use"] = True
    tm.settings["cpp"]["action"]["base_Y"]["in_use"] = True
    tm.settings["cpp"]["sensor"]["base_state_sensor_XY"]["in_use"] = True

    # add in curriculum where grasping gets harder
    tm.settings["trainer"]["use_curriculum"] = True
    tm.settings["curriculum"]["metric_name"] = "success_rate"
    tm.settings["curriculum"]["metric_thresholds"] = [0.6 for i in range(4)]
    tm.settings["curriculum"]["param_values"] = [10, 20, 30, 40, 50]
    tm.settings["curriculum"]["change_fcn"] = curriculum_change_object_noise

    # enable reward for getting close to objects
    tm.settings["reward"]["object_XY_distance"]["used"] = False # TEST NOT USING THIS

    # TESTING: try using faster simulation
    tm.settings["env"]["num_segments"] = 6

    # add in image rendering with the encoder
    if tm.param_2:
      tm.settings["env"]["use_rgb_rendering"] = True
      tm.settings["env"]["rgb_rendering_method"] = "cycleGAN_encoder"

    # create the environment
    env = tm.make_env()

    # create the agent network
    if tm.param_2:
      ngf = 8 # set in the GAN training options
      mult = 4 # set in the GAN network itself
      bottleneck = 4
      channels = int((ngf * mult) / float(bottleneck))
      img_x = int(tm.settings["env"]["transform_crop_size"] / float(mult))
      obs_size = (channels, img_x, img_x)
      # network = NetActorCriticPG(MixedNetworkFromEncoder, obs_size,
      #                            env.n_obs, env.n_actions, continous_actions=True, 
      #                            device=args.device)
      network = NetActorCriticPG(networks.MixedNetworkFromEncoder2, obs_size,
                                 env.n_obs, env.n_actions, continous_actions=True, 
                                 device=args.device)
    else:
      obs_size = (3, env.params.transform_crop_size, 
                  env.params.transform_crop_size)
      network = CNNActorCriticPG(obs_size, env.n_obs, env.n_actions, 
                                 continous_actions=True, device=args.device)
    
    # make the agent
    tm.settings["Agent_PPO"]["learning_rate_pi"] = tm.param_1
    tm.settings["Agent_PPO"]["learning_rate_vf"] = tm.param_1
    tm.settings["Agent_PPO"]["steps_per_epoch"] = 4000
    agent = Agent_PPO(device=args.device, steps=tm.settings["Agent_PPO"]["steps_per_epoch"])
    agent.init(network)

    # complete the training
    tm.run_training(agent, env)
    print_time_taken()

  elif args.program == "ppo_cnn_single_object_curriculum_3":

    # define what to vary this training, dependent on job number
    vary_1 = [5e-5, 8e-5]
    vary_2 = [1500, 3000, 6000]
    vary_3 = None
    repeats = 1
    tm.param_1_name = "learning rate"
    tm.param_2_name = "steps per epoch"
    tm.param_3_name = None
    tm.param_1, tm.param_2, tm.param_3 = vary_all_inputs(args.job, param_1=vary_1, param_2=vary_2,
                                                         param_3=vary_3, repeats=repeats)
    if args.print: print_training_info()

    # add in the camera
    tm.settings["env"]["depth_camera"] = True
    tm.settings["env"]["use_rgb_in_observation"] = True
    tm.settings["env"]["image_width"] = 200
    tm.settings["env"]["image_height"] = 100

    # enable image transforms and set network image sizes
    tm.settings["env"]["use_standard_transform"] = True
    tm.settings["env"]["transform_resize_square"] = 58
    tm.settings["env"]["transform_crop_size"] = 52

    # turn up noise and add in XY base actions
    tm.settings["env"]["object_position_noise_mm"] = 30
    tm.settings["env"]["XY_base_actions"] = True
    tm.settings["env"]["base_lim_X_mm"] = 50
    tm.settings["env"]["base_lim_Y_mm"] = 50

    # enable base yaw
    tm.settings["env"]["Z_base_rotation"] = True
    tm.settings["cpp"]["action"]["base_yaw"]["in_use"] = True
    tm.settings["cpp"]["sensor"]["base_state_sensor_yaw"]["in_use"] = True

    # update oob, actions, and sensors of the gripper
    # tm.settings["cpp"]["oob_distance"] = 70e-3
    tm.settings["cpp"]["action"]["base_X"]["in_use"] = True
    tm.settings["cpp"]["action"]["base_Y"]["in_use"] = True
    tm.settings["cpp"]["sensor"]["base_state_sensor_XY"]["in_use"] = True

    # add in curriculum where grasping gets harder
    tm.settings["trainer"]["use_curriculum"] = True
    tm.settings["curriculum"]["metric_name"] = "success_rate"
    tm.settings["curriculum"]["metric_thresholds"] = [0.6 for i in range(4)]
    tm.settings["curriculum"]["param_values"] = [10, 20, 30, 40, 50]
    tm.settings["curriculum"]["change_fcn"] = curriculum_change_object_noise

    # enable reward for getting close to objects
    tm.settings["reward"]["object_XY_distance"]["used"] = True

    # # try using faster simulation
    # tm.settings["env"]["num_segments"] = 5

    # create the environment
    env = tm.make_env()

    # create the agent network
    obs_size = (3, env.params.transform_crop_size, env.params.transform_crop_size)
    network = CNNActorCriticPG(obs_size, env.n_obs, env.n_actions, 
                              continous_actions=True, device=args.device)
    
    # make the agent
    tm.settings["Agent_PPO"]["learning_rate_pi"] = tm.param_1
    tm.settings["Agent_PPO"]["learning_rate_vf"] = tm.param_1
    tm.settings["Agent_PPO"]["steps_per_epoch"] = tm.param_2
    agent = Agent_PPO(device=args.device, steps=tm.settings["Agent_PPO"]["steps_per_epoch"])
    agent.init(network)

    # complete the training
    tm.run_training(agent, env)
    print_time_taken()

  elif args.program == "continue_good_curriculum":

    # from program: ppo_cnn_single_object_curriculum_2
    timestamp = "31-01-24_18-23"
    job_num = 5

    torch.set_default_device("cuda")

    # define what to vary this training, dependent on job number
    vary_1 = [False, True]
    vary_2 = None
    vary_3 = None
    repeats = 2
    tm.param_1_name = "best_id"
=======
  elif args.program == "high_noise_image_collection":

    # load the best training, but we continue from the end
    job = 67
    timestamp = "19-01-24_16-54"
    tm.load(job_num=job, timestamp=timestamp, best_id=True,
            load_into_new_training=False)

    # increase object noise
    tm.trainer.env.params.object_position_noise_mm = 200
    tm.trainer.env.params.max_episode_steps = 100
    tm.trainer.env.mj.set.oob.done = False

    # setup the camera
    tm.trainer.env._init_rgbd()
    tm.trainer.env._set_rgbd_size(width=848, height=480)

    import functools

    # enable env image collection with relatively high chance
    tm.trainer.env.randomise_colours_every_step = True
    tm.trainer.env.collect_images = True
    tm.trainer.env.load_next.depth_camera = True
    tm.trainer.env.image_collection_chance = 1.0 / 100.0
    tm.trainer.images_collected = 0
    tm.trainer.image_batches_collected = 0
    tm.trainer.image_list = []
    tm.trainer.image_collection_num_per_batch = 1000
    tm.trainer.image_collection_max_batches = 10
    tm.trainer.episode_fcn = functools.partial(tm.trainer.image_collection_fcn)

    tm.trainer.env.load()

    # essentially disable learning so behaviour is constant
    tm.trainer.agent.params.learning_rate_pi = 1e-10
    tm.trainer.agent.params.learning_rate_vf = 1e-10

    # now continue training
    extra_episodes = 80_000
    tm.continue_training(extra_episodes=extra_episodes)
    print_time_taken()

  elif args.program == "good_grasps_image_collection":

    # Program: pre_paper_baseline
    timestamp = "19-01-24_16-54"

    # define what to vary this training, dependent on job number
    vary_1 = [
      46, 56, 66, 76,
    ]
    vary_2 = None
    vary_3 = None
    repeats = 1
    tm.param_1_name = "job num"
>>>>>>> 5889ce6f
    tm.param_2_name = None
    tm.param_3_name = None
    param_1, param_2, param_3 = vary_all_inputs(args.job, param_1=vary_1, param_2=vary_2,
                                                         param_3=vary_3, repeats=repeats)
    if args.print: print_training_info()

<<<<<<< HEAD
    tm.load(job_num=job_num, timestamp=timestamp, best_id=param_1,
=======
    tm.load(job_num=param_1, timestamp=timestamp, best_id=True,
>>>>>>> 5889ce6f
            load_into_new_training=True)
    tm.param_1 = param_1
    tm.param_2 = param_2
    tm.param_3 = param_3

<<<<<<< HEAD
    # tm.trainer.agent.params.steps_per_epoch = 100

    # now continue training
    tm.continue_training(new_endpoint=150_000)
    print_time_taken()

  elif args.program == "paper_baseline_1_rigid_fingers":

    # define what to vary this training, dependent on job number
    vary_1 = [True]
    vary_2 = None
    vary_3 = None
    repeats = 15
    tm.param_1_name = "rigid fingers"
    tm.param_2_name = None
    tm.param_3_name = None
    tm.param_1, tm.param_2, tm.param_3 = vary_all_inputs(args.job, param_1=vary_1, param_2=vary_2,
                                                         param_3=vary_3, repeats=repeats)
    if args.print: print_training_info()

    # apply training specific settings
    tm.settings["trainer"]["num_episodes"] = 120_000
    tm.settings["env"]["object_set_name"] = "set9_nosharp_smallspheres"
    tm.settings["env"]["finger_hook_angle_degrees"] = 75
    tm.settings["env"]["finger_thickness"] = 0.9e-3

    # make fingers rigid
    tm.settings["env"]["num_segments"] = 1

    # create the environment
    env = tm.make_env()

    # apply the agent settings
    layers = [128 for i in range(4)]
    network = MLPActorCriticPG(env.n_obs, env.n_actions, hidden_sizes=layers,
                                continous_actions=True)
    
    # make the agent
    agent = Agent_PPO(device=args.device)
    agent.init(network)

    # complete the training
    tm.run_training(agent, env)

    # add an extra test on the old object set
    tm.run_test(trials_per_obj=20, different_object_set="set8_fullset_1500",
                load_best_id=True)
    
    print_time_taken()

  elif args.program == "learning_check":

    # define what to vary this training, dependent on job number
    vary_1 = [1, 3, 4]
    vary_2 = [False, True]
    vary_3 = None
    repeats = 2
    tm.param_1_name = "num base actions"
    tm.param_2_name = "use vision"
    tm.param_3_name = None
    tm.param_1, tm.param_2, tm.param_3 = vary_all_inputs(args.job, param_1=vary_1, param_2=vary_2,
                                                         param_3=vary_3, repeats=repeats)
    if args.print: print_training_info()

    # set very little object position noise and the old default oob distance
    tm.settings["env"]["object_position_noise_mm"] = 10
    tm.settings["cpp"]["oob_distance"] = 75e-3

    if tm.param_1 >= 3:
      # enable base XY movements
      tm.settings["env"]["XY_base_actions"] = True
      tm.settings["env"]["base_lim_X_mm"] = 50
      tm.settings["env"]["base_lim_Y_mm"] = 50
      tm.settings["cpp"]["action"]["base_X"]["in_use"] = True
      tm.settings["cpp"]["action"]["base_Y"]["in_use"] = True
      tm.settings["cpp"]["sensor"]["base_state_sensor_XY"]["in_use"] = True

    if tm.param_1 >= 4:
      # enable base yaw
      tm.settings["env"]["Z_base_rotation"] = True
      tm.settings["cpp"]["action"]["base_yaw"]["in_use"] = True
      tm.settings["cpp"]["sensor"]["base_state_sensor_yaw"]["in_use"] = True

    if tm.param_2:
      # add in the camera
      tm.settings["env"]["depth_camera"] = True
      tm.settings["env"]["use_rgb_in_observation"] = True
      tm.settings["env"]["image_width"] = 200
      tm.settings["env"]["image_height"] = 100
      tm.settings["env"]["use_standard_transform"] = True
      tm.settings["env"]["transform_resize_square"] = 58
      tm.settings["env"]["transform_crop_size"] = 52

    # create the environment
    env = tm.make_env()

    if tm.param_2:
      # create the agent CNN network
      obs_size = (3, env.params.transform_crop_size, env.params.transform_crop_size)
      network = CNNActorCriticPG(obs_size, env.n_obs, env.n_actions, 
                                continous_actions=True, device=args.device)
    else:
      # regular linear network
      layers = [128 for i in range(4)]
      network = MLPActorCriticPG(env.n_obs, env.n_actions, hidden_sizes=layers,
                                  continous_actions=True)
    
    # make the agent
    tm.settings["Agent_PPO"]["learning_rate_pi"] = 5e-5
    tm.settings["Agent_PPO"]["learning_rate_vf"] = 5e-5
    tm.settings["Agent_PPO"]["steps_per_epoch"] = 4000
    agent = Agent_PPO(device=args.device, steps=tm.settings["Agent_PPO"]["steps_per_epoch"])
    agent.init(network)

    # complete the training
    tm.run_training(agent, env)
    print_time_taken()

  elif args.program == "test_expert":

    # define what to vary this training, dependent on job number
    vary_1 = [True, False]
    vary_2 = None
    vary_3 = None
    repeats = 2
    tm.param_1_name = "use feedforward"
    tm.param_2_name = None
    tm.param_3_name = None
    tm.param_1, tm.param_2, tm.param_3 = vary_all_inputs(args.job, param_1=vary_1, param_2=vary_2,
                                                         param_3=vary_3, repeats=repeats)
    if args.print: print_training_info()

    # set very little object position noise and the old default oob distance
    tm.settings["env"]["object_position_noise_mm"] = 10
    tm.settings["cpp"]["oob_distance"] = 75e-3

    # enable base XY movements
    tm.settings["env"]["XY_base_actions"] = True
    tm.settings["env"]["base_lim_X_mm"] = 50
    tm.settings["env"]["base_lim_Y_mm"] = 50
    tm.settings["cpp"]["action"]["base_X"]["in_use"] = True
    tm.settings["cpp"]["action"]["base_Y"]["in_use"] = True
    tm.settings["cpp"]["sensor"]["base_state_sensor_XY"]["in_use"] = True
  
    # enable base yaw
    tm.settings["env"]["Z_base_rotation"] = True
    tm.settings["cpp"]["action"]["base_yaw"]["in_use"] = True
    tm.settings["cpp"]["sensor"]["base_state_sensor_yaw"]["in_use"] = True

    # add in the camera
    tm.settings["env"]["depth_camera"] = True
    tm.settings["env"]["use_rgb_in_observation"] = True
    tm.settings["env"]["image_width"] = 200
    tm.settings["env"]["image_height"] = 100
    tm.settings["env"]["use_standard_transform"] = True
    tm.settings["env"]["transform_resize_square"] = 58
    tm.settings["env"]["transform_crop_size"] = 52

    # create the environment
    env = tm.make_env()

    # load in the expert
    feedsize = 4 if tm.param_1 else 0
    env._load_expert_model(timestamp="08-12-23_19-19", job=53)

    # create the agent CNN network
    obs_size = (3, env.params.transform_crop_size, env.params.transform_crop_size)
    # network = CNNActorCriticPG(obs_size, env.n_obs, env.n_actions, 
    #                           continous_actions=True, device=args.device)
    network = NetActorCriticPG(networks.MxNetFeedforward,
                               obs_size, env.n_obs, env.n_actions, 
                               continous_actions=True, device=args.device,
                               netargs={ "feedforwardsize" : feedsize })
    
    # make the agent
    tm.settings["Agent_PPO"]["learning_rate_pi"] = 5e-5
    tm.settings["Agent_PPO"]["learning_rate_vf"] = 5e-5
    tm.settings["Agent_PPO"]["steps_per_epoch"] = 4000
    agent = Agent_PPO(device=args.device, steps=tm.settings["Agent_PPO"]["steps_per_epoch"])
    agent.init(network)

    # complete the training
    tm.run_training(agent, env)
    print_time_taken()

  elif args.program == "expert_onto_curriculum":

    # from program: ppo_cnn_single_object_curriculum_2
    timestamp = "08-02-24_18-23"
    job_num = args.job

    tm.load(job_num=job_num, timestamp=timestamp, best_id=False,
            load_into_new_training=False)
    
    # # update: now handled in load
    # # load the expert, this is not handled automatically in load
    # tm.trainer.env._load_expert_model(timestamp="08-12-23_19-19", job=53)

    tm.trainer.params.use_curriculum = True
    tm.trainer.curriculum_dict["metric_name"] = "success_rate"
    tm.trainer.curriculum_dict["metric_thresholds"] = [0.6 for i in range(4)]
    tm.trainer.curriculum_dict["param_values"] = [10, 20, 30, 40, 50]
    tm.trainer.curriculum_change = functools.partial(curriculum_change_object_noise, tm.trainer)

    # now continue training
    tm.continue_training(new_endpoint=150_000)
    print_time_taken()

  elif args.program == "bottleneck_encoder":

    # define what to vary this training, dependent on job number
    vary_1 = [0, 1]
    vary_2 = None
    vary_3 = None
    repeats = 2
    tm.param_1_name = "encoder option"
    tm.param_2_name = None
    tm.param_3_name = None
    tm.param_1, tm.param_2, tm.param_3 = vary_all_inputs(args.job, param_1=vary_1, param_2=vary_2,
                                                         param_3=vary_3, repeats=repeats)
    if args.print: print_training_info()

    # set very little object position noise and the old default oob distance
    tm.settings["env"]["object_position_noise_mm"] = 10
    tm.settings["cpp"]["oob_distance"] = 75e-3

    # enable base XY movements
    tm.settings["env"]["XY_base_actions"] = True
    tm.settings["env"]["base_lim_X_mm"] = 50
    tm.settings["env"]["base_lim_Y_mm"] = 50
    tm.settings["cpp"]["action"]["base_X"]["in_use"] = True
    tm.settings["cpp"]["action"]["base_Y"]["in_use"] = True
    tm.settings["cpp"]["sensor"]["base_state_sensor_XY"]["in_use"] = True

    # enable base yaw
    tm.settings["env"]["Z_base_rotation"] = True
    tm.settings["cpp"]["action"]["base_yaw"]["in_use"] = True
    tm.settings["cpp"]["sensor"]["base_state_sensor_yaw"]["in_use"] = True

    # add in the camera
    tm.settings["env"]["depth_camera"] = True
    tm.settings["env"]["use_rgb_in_observation"] = True
    tm.settings["env"]["image_width"] = 200
    tm.settings["env"]["image_height"] = 100
    tm.settings["env"]["use_standard_transform"] = True
    tm.settings["env"]["transform_resize_square"] = 58
    tm.settings["env"]["transform_crop_size"] = 52

    # add in curriculum where grasping gets harder
    tm.settings["trainer"]["use_curriculum"] = True
    tm.settings["curriculum"]["metric_name"] = "success_rate"
    tm.settings["curriculum"]["metric_thresholds"] = [0.6 for i in range(4)]
    tm.settings["curriculum"]["param_values"] = [10, 20, 30, 40, 50]
    tm.settings["curriculum"]["change_fcn"] = curriculum_change_object_noise

    # add in image rendering with the encoder
    tm.settings["env"]["use_rgb_rendering"] = True
    tm.settings["env"]["rgb_rendering_method"] = "cycleGAN_encoder_" + str(tm.param_1)

    # create the environment
    env = tm.make_env()

    # create the agent network
    ngf = 8 # set in the GAN training options
    mult = 4 # set in the GAN network itself
    if tm.param_1 == 0:
      bottleneck = 4
    elif tm.param_1 == 1:
      bottleneck = 1
    channels = int((ngf * mult) / float(bottleneck))
    img_x = int(tm.settings["env"]["transform_crop_size"] / float(mult))
    obs_size = (channels, img_x, img_x)
    network = NetActorCriticPG(networks.MixedNetworkFromEncoder2, obs_size,
                                 env.n_obs, env.n_actions, continous_actions=True, 
                                 device=args.device)
    
    # make the agent
    tm.settings["Agent_PPO"]["learning_rate_pi"] = 5e-5
    tm.settings["Agent_PPO"]["learning_rate_vf"] = 5e-5
    tm.settings["Agent_PPO"]["steps_per_epoch"] = 4000
    agent = Agent_PPO(device=args.device, steps=tm.settings["Agent_PPO"]["steps_per_epoch"])
    agent.init(network)

    # complete the training
    tm.run_training(agent, env)
    print_time_taken()

  elif args.program == "expert_with_encoder":

    # define what to vary this training, dependent on job number
    vary_1 = [0, 1]
    vary_2 = [False, True]
    vary_3 = None
    repeats = 2
    tm.param_1_name = "encoder option"
    tm.param_2_name = "use feedforward"
    tm.param_3_name = None
    tm.param_1, tm.param_2, tm.param_3 = vary_all_inputs(args.job, param_1=vary_1, param_2=vary_2,
                                                         param_3=vary_3, repeats=repeats)
    if args.print: print_training_info()

    # set very little object position noise and the old default oob distance
    tm.settings["env"]["object_position_noise_mm"] = 10
    tm.settings["cpp"]["oob_distance"] = 75e-3

    # enable base XY movements
    tm.settings["env"]["XY_base_actions"] = True
    tm.settings["env"]["base_lim_X_mm"] = 50
    tm.settings["env"]["base_lim_Y_mm"] = 50
    tm.settings["cpp"]["action"]["base_X"]["in_use"] = True
    tm.settings["cpp"]["action"]["base_Y"]["in_use"] = True
    tm.settings["cpp"]["sensor"]["base_state_sensor_XY"]["in_use"] = True
  
    # enable base yaw
    tm.settings["env"]["Z_base_rotation"] = True
    tm.settings["cpp"]["action"]["base_yaw"]["in_use"] = True
    tm.settings["cpp"]["sensor"]["base_state_sensor_yaw"]["in_use"] = True

    # add in the camera
    tm.settings["env"]["depth_camera"] = True
    tm.settings["env"]["use_rgb_in_observation"] = True
    tm.settings["env"]["image_width"] = 200
    tm.settings["env"]["image_height"] = 100
    tm.settings["env"]["use_standard_transform"] = True
    tm.settings["env"]["transform_resize_square"] = 58
    tm.settings["env"]["transform_crop_size"] = 52

    # add in curriculum where grasping gets harder
    tm.settings["trainer"]["use_curriculum"] = True
    tm.settings["curriculum"]["metric_name"] = "success_rate"
    tm.settings["curriculum"]["metric_thresholds"] = [0.6 for i in range(4)]
    tm.settings["curriculum"]["param_values"] = [10, 20, 30, 40, 50]
    tm.settings["curriculum"]["change_fcn"] = curriculum_change_object_noise

    # add in image rendering with the encoder
    tm.settings["env"]["use_rgb_rendering"] = True
    tm.settings["env"]["rgb_rendering_method"] = "cycleGAN_encoder_" + str(tm.param_1)

    # create the environment
    env = tm.make_env()

    # create the agent network
    ngf = 8 # set in the GAN training options
    mult = 4 # set in the GAN network itself
    if tm.param_1 == 0:
      bottleneck = 4
    elif tm.param_1 == 1:
      bottleneck = 1
    channels = int((ngf * mult) / float(bottleneck))
    img_x = int(tm.settings["env"]["transform_crop_size"] / float(mult))
    obs_size = (channels, img_x, img_x)
    network = NetActorCriticPG(networks.MixedNetworkFromEncoder2, obs_size,
                                 env.n_obs, env.n_actions, continous_actions=True, 
                                 device=args.device)

    # load in the expert
    feedsize = 4 if tm.param_2 else 0
    env._load_expert_model(timestamp="08-12-23_19-19", job=53)
    
    # make the agent
    tm.settings["Agent_PPO"]["learning_rate_pi"] = 5e-5
    tm.settings["Agent_PPO"]["learning_rate_vf"] = 5e-5
    tm.settings["Agent_PPO"]["steps_per_epoch"] = 4000
    agent = Agent_PPO(device=args.device, steps=tm.settings["Agent_PPO"]["steps_per_epoch"])
    agent.init(network)

    # complete the training
    tm.run_training(agent, env)
=======
    # shorten episodes as grasping is already learned
    tm.trainer.env.params.max_episode_steps = 70 #100

    # increase object noise
    tm.trainer.env.params.object_position_noise_mm = 200 #20
    tm.trainer.env.mj.set.oob.done = False

    import functools

    # enable env image collection with relatively high chance
    tm.trainer.env.randomise_colours_every_step = True
    tm.trainer.env.collect_images = True
    tm.trainer.env.image_collection_chance = 1.0 / 100.0
    tm.trainer.images_collected = 0
    tm.trainer.image_batches_collected = 0
    tm.trainer.image_list = []
    tm.trainer.image_collection_num_per_batch = 1000
    tm.trainer.image_collection_max_batches = 3
    tm.trainer.episode_fcn = functools.partial(tm.trainer.image_collection_fcn)

    # load in the depth camera
    tm.trainer.env.params.image_height = 480
    tm.trainer.env.params.image_width = 848
    tm.trainer.env.load(object_set_name="set9_fullset", depth_camera=True)

    # essentially disable learning so behaviour is constant
    tm.trainer.agent.params.learning_rate_pi = 1e-10
    tm.trainer.agent.params.learning_rate_vf = 1e-10

    # now continue training
    extra_episodes = 10_000
    tm.continue_training(extra_episodes=extra_episodes)
>>>>>>> 5889ce6f
    print_time_taken()

  elif args.program == "example_template":

    # define what to vary this training, dependent on job number
    vary_1 = None
    vary_2 = None
    vary_3 = None
    repeats = None
    tm.param_1_name = None
    tm.param_2_name = None
    tm.param_3_name = None
    tm.param_1, tm.param_2, tm.param_3 = vary_all_inputs(args.job, param_1=vary_1, param_2=vary_2,
                                                         param_3=vary_3, repeats=repeats)
    if args.print: print_training_info()
    
    # # apply the varied settings (very important!)
    # tm.settings["A"]["B"] = tm.param_1
    # tm.settings["C"]["D"] = tm.param_2
    # tm.settings["E"]["F"] = tm.param_3

    # # choose any additional settings to change
    # tm.settings["A"]["B"] = X
    # tm.settings["C"]["D"] = Y
    # tm.settings["E"]["F"] = Z

    # create the environment
    env = tm.make_env()

    # make the agent, may depend on variable settings above
    layers = [env.n_obs, 64, 64, env.n_actions]
    network = networks.VariableNetwork(layers, device=args.device)
    agent = Agent_DQN(device=args.device)
    agent.init(network)

    # complete the training
    tm.run_training(agent, env)
    print_time_taken()

  else:
    raise RuntimeError(f"launch_training.py error: program name of {args.program} not recognised")

# ----- end ----- #<|MERGE_RESOLUTION|>--- conflicted
+++ resolved
@@ -3103,7 +3103,6 @@
     tm.run_training(agent, env)
     print_time_taken()
 
-<<<<<<< HEAD
   elif args.program == "ppo_cnn_single_object":
 
     # define what to vary this training, dependent on job number
@@ -3466,7 +3465,7 @@
     vary_3 = None
     repeats = 2
     tm.param_1_name = "best_id"
-=======
+
   elif args.program == "high_noise_image_collection":
 
     # load the best training, but we continue from the end
@@ -3522,28 +3521,50 @@
     vary_3 = None
     repeats = 1
     tm.param_1_name = "job num"
->>>>>>> 5889ce6f
     tm.param_2_name = None
     tm.param_3_name = None
     param_1, param_2, param_3 = vary_all_inputs(args.job, param_1=vary_1, param_2=vary_2,
                                                          param_3=vary_3, repeats=repeats)
     if args.print: print_training_info()
 
-<<<<<<< HEAD
-    tm.load(job_num=job_num, timestamp=timestamp, best_id=param_1,
-=======
     tm.load(job_num=param_1, timestamp=timestamp, best_id=True,
->>>>>>> 5889ce6f
             load_into_new_training=True)
     tm.param_1 = param_1
     tm.param_2 = param_2
     tm.param_3 = param_3
-
-<<<<<<< HEAD
-    # tm.trainer.agent.params.steps_per_epoch = 100
+    
+    # shorten episodes as grasping is already learned
+    tm.trainer.env.params.max_episode_steps = 70 #100
+
+    # increase object noise
+    tm.trainer.env.params.object_position_noise_mm = 200 #20
+    tm.trainer.env.mj.set.oob.done = False
+
+    import functools
+
+    # enable env image collection with relatively high chance
+    tm.trainer.env.randomise_colours_every_step = True
+    tm.trainer.env.collect_images = True
+    tm.trainer.env.image_collection_chance = 1.0 / 100.0
+    tm.trainer.images_collected = 0
+    tm.trainer.image_batches_collected = 0
+    tm.trainer.image_list = []
+    tm.trainer.image_collection_num_per_batch = 1000
+    tm.trainer.image_collection_max_batches = 3
+    tm.trainer.episode_fcn = functools.partial(tm.trainer.image_collection_fcn)
+
+    # load in the depth camera
+    tm.trainer.env.params.image_height = 480
+    tm.trainer.env.params.image_width = 848
+    tm.trainer.env.load(object_set_name="set9_fullset", depth_camera=True)
+
+    # essentially disable learning so behaviour is constant
+    tm.trainer.agent.params.learning_rate_pi = 1e-10
+    tm.trainer.agent.params.learning_rate_vf = 1e-10
 
     # now continue training
-    tm.continue_training(new_endpoint=150_000)
+    extra_episodes = 10_000
+    tm.continue_training(extra_episodes=extra_episodes)
     print_time_taken()
 
   elif args.program == "paper_baseline_1_rigid_fingers":
@@ -3908,40 +3929,6 @@
 
     # complete the training
     tm.run_training(agent, env)
-=======
-    # shorten episodes as grasping is already learned
-    tm.trainer.env.params.max_episode_steps = 70 #100
-
-    # increase object noise
-    tm.trainer.env.params.object_position_noise_mm = 200 #20
-    tm.trainer.env.mj.set.oob.done = False
-
-    import functools
-
-    # enable env image collection with relatively high chance
-    tm.trainer.env.randomise_colours_every_step = True
-    tm.trainer.env.collect_images = True
-    tm.trainer.env.image_collection_chance = 1.0 / 100.0
-    tm.trainer.images_collected = 0
-    tm.trainer.image_batches_collected = 0
-    tm.trainer.image_list = []
-    tm.trainer.image_collection_num_per_batch = 1000
-    tm.trainer.image_collection_max_batches = 3
-    tm.trainer.episode_fcn = functools.partial(tm.trainer.image_collection_fcn)
-
-    # load in the depth camera
-    tm.trainer.env.params.image_height = 480
-    tm.trainer.env.params.image_width = 848
-    tm.trainer.env.load(object_set_name="set9_fullset", depth_camera=True)
-
-    # essentially disable learning so behaviour is constant
-    tm.trainer.agent.params.learning_rate_pi = 1e-10
-    tm.trainer.agent.params.learning_rate_vf = 1e-10
-
-    # now continue training
-    extra_episodes = 10_000
-    tm.continue_training(extra_episodes=extra_episodes)
->>>>>>> 5889ce6f
     print_time_taken()
 
   elif args.program == "example_template":
