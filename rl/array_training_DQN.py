--- conflicted
+++ resolved
@@ -1837,14 +1837,10 @@
       "sensor_mode" : 2,              # average sample, leave as before
       "state_mode" : 4,               # state sign mode, -1,0,+1 for motor state change
       "eval_me" : eval_me,            # extra settings tweaks
-<<<<<<< HEAD
+
       "scale_rewards" : 1.0,          # stronger reward signal aids training
       "scale_penalties" : 1.0,        # we do want to discourage dangerous actions
       "exceed_lims_multiplier" : 1.0, # disable extra attention to avoiding the table
-=======
-      "scale_rewards" : 2.5,          # stronger reward signal aids training
-      "scale_penalties" : 2.5,        # we do want to discourage dangerous actions
->>>>>>> 7c533298
     }
 
     # use the new object set
