--- conflicted
+++ resolved
@@ -1379,7 +1379,6 @@
 
   # ----- load ----- #
 
-<<<<<<< HEAD
   # # load
   # net = networks.DQN_3L60
   # model.init(net)
@@ -1387,15 +1386,6 @@
   # foldername = "luke-PC_15:10_A11"
   # # model.device = "cuda"
   # model.load(id=5, folderpath=folderpath, foldername=foldername)
-=======
-  # load
-  net = networks.DQN_3L60
-  model.init(net)
-  folderpath = "/home/luke/mymujoco/rl/models/dqn/23-06-22/"
-  foldername = "luke-PC_17:31_A23"
-  # model.device = "cuda"
-  model.load(id=34, folderpath=folderpath, foldername=foldername)
->>>>>>> 17ec1816
 
   # ----- train ----- #
 
