#!/usr/bin/env python3

import os
import torch
import numpy as np
from dataclasses import dataclass, asdict
from itertools import count
import time
import random
from datetime import datetime

from ModelSaver import ModelSaver
from agents.DQN import Agent_DQN
from agents.ActorCritic import Agent_SAC
from agents.PolicyGradient import Agent_PPO
from env.MjEnv import MjEnv
import networks


class TrackTraining:

  def __init__(self, test_metrics=None, avg_num=50, plt_frequency_seconds=30):
    """
    Track training data and generate matplotlib plots. To save test metrics pass
    in a list of metric names eg ["success_rate", "average_force", ...]. Metrics
    are stored as floats
    """
    self.numpy_float = np.float32
    self.avg_num = avg_num
    self.plt_frequency_seconds = plt_frequency_seconds
    # plotting options
    self.plot_episode_time = False
    self.plot_train_raw = False
    self.plot_train_avg = True
    self.plot_test_raw = False
    self.plot_test_metrics = False
    # general
    self.episodes_done = 0
    self.last_plot = 0
    self.per_action_time_taken = np.array([], dtype=self.numpy_float)
    self.avg_time_taken = np.array([], dtype=self.numpy_float)
    # training data
    self.train_episodes = np.array([], dtype=np.int32)
    self.train_rewards = np.array([], dtype=self.numpy_float)
    self.train_durations = np.array([], dtype=np.int32)
    self.train_avg_episodes = np.array([], dtype=np.int32)
    self.train_avg_rewards = np.array([], dtype=self.numpy_float)
    self.train_avg_durations = np.array([], dtype=np.int32)
    # testing data
    self.test_episodes = np.array([], dtype=np.int32)
    self.test_rewards = np.array([], dtype=self.numpy_float)
    self.test_durations = np.array([], dtype=np.int32)
    self.n_test_metrics = 0
    self.test_metric_names = []
    self.test_metric_values = []
    if test_metrics is not None: self.add_test_metrics(test_metrics)
    # misc
    self.fig = None
    self.axs = None

  def add_test_metrics(self, metrics_to_add, dtype=None):
    """
    Include additional test metrics
    """

    if metrics_to_add is None: return

    if dtype is None: dtype = self.numpy_float

    for m in metrics_to_add:
      self.test_metric_names.append(m)
      self.test_metric_values.append(np.array([], dtype=dtype))

    self.n_test_metrics = len(self.test_metric_names)

  def log_training_episode(self, reward, duration, time_taken):
    """
    Log one training episode
    """

    self.train_episodes = np.append(self.train_episodes, self.episodes_done)
    self.train_durations = np.append(self.train_durations, duration)
    self.train_rewards = np.append(self.train_rewards, reward)
    self.per_action_time_taken = np.append(self.per_action_time_taken, time_taken)
    self.episodes_done += 1

    # update average information
    self.calc_static_average()

  def log_test_information(self, avg_reward, avg_duration, metrics=None):
    """
    Log information following a test
    """

    self.test_episodes = np.append(self.test_episodes, self.episodes_done)
    self.test_durations = np.append(self.test_durations, avg_duration)
    self.test_rewards = np.append(self.test_rewards, avg_reward)

    if metrics is not None:
      if len(metrics) != len(self.n_test_metrics):
        raise RuntimeError(f"TrackTraining.log_test_information got 'metrics' len={len(metrics)}, but self.n_test_metrics = {self.n_test_metrics}")
      for i in range(len(metrics)):
        self.test_metric_values[i] = np.append(self.test_metric_values[i], metrics[i])

  def calc_static_average(self):
    """
    Average rewards and durations to reduce data points
    """

    # find number of points we can average
    num_avg_points = len(self.train_avg_rewards) * self.avg_num

    # if we points which have not been averaged yet
    if num_avg_points + self.avg_num < len(self.train_episodes):

      # prepare to average rewards, durations, time taken
      unaveraged_r = self.train_rewards[num_avg_points:]
      unaveraged_d = self.train_durations[num_avg_points:]
      unaveraged_t = self.per_action_time_taken[num_avg_points:]

      num_points_to_avg = len(unaveraged_r) // self.avg_num

      for i in range(num_points_to_avg):
        # find average values
        avg_e = self.train_episodes[
          num_avg_points + (i * self.avg_num) + (self.avg_num // 2)]
        avg_r = np.mean(unaveraged_r[i * self.avg_num : (i + 1) * self.avg_num])
        avg_d = np.mean(unaveraged_d[i * self.avg_num : (i + 1) * self.avg_num])
        avg_t = np.mean(unaveraged_t[i * self.avg_num : (i + 1) * self.avg_num])
        # append to average lists
        self.train_avg_episodes = np.append(self.train_avg_episodes, avg_e)
        self.train_avg_rewards = np.append(self.train_avg_rewards, avg_r)
        self.train_avg_durations = np.append(self.train_avg_durations, avg_d)
        self.avg_time_taken = np.append(self.avg_time_taken, avg_t)

  def plot_matplotlib(self, xdata, ydata, ylabel, title, axs, label=None):
    """
    Plot a matplotlib 2x1 subplot
    """
    axs.plot(xdata, ydata, label=label)
    axs.set_title(title, fontstyle="italic")
    axs.set(ylabel=ylabel)

  def plot(self, plttitle=None, plt_frequency_seconds=None):
      """
      Plot training results figures, pass a frequency to plot only if enough
      time has elapsed
      """

      if plt_frequency_seconds is None:
        plt_frequency_seconds = self.plt_frequency_seconds

      # if not enough time has elapsed since the last plot
      if (self.last_plot + plt_frequency_seconds > time.time()):
        return

      self.plot_bar_chart = True

      if self.fig is None:
        # multiple figures
        self.fig = []
        self.axs = []
        if self.plot_train_raw: 
          fig1, axs1 = plt.subplots(2, 1)
          self.fig.append(fig1)
          self.axs.append(axs1)
        if self.plot_train_avg:
          fig2, axs2 = plt.subplots(2, 1)
          self.fig.append(fig2)
          self.axs.append(axs2)
        if self.plot_test_raw:
          fig3, axs3 = plt.subplots(2, 1)
          self.fig.append(fig3)
          self.axs.append(axs3)
        if self.plot_episode_time:
          fig4, axs4 = plt.subplots(1, 1)
          self.fig.append(fig4)
          self.axs.append([axs4, axs4]) # add paired to hold the pattern
        if self.plot_test_metrics:
          for i in range(self.n_test_metrics):
            fig5, axs5 = plt.subplots(2, 1)
            self.fig.append(fig5)
            self.axs.append([axs5, axs5]) # add paired to hold the pattern

      ind = 0

      E = "Episode"
      R = "Reward"
      D = "Duration"

      # clear all axes
      for i, pairs in enumerate(self.axs):
        if plttitle is not None:
          self.fig[i].suptitle(plttitle)
        for axis in pairs:
          axis.clear()

      if self.plot_train_raw:
        self.plot_matplotlib(self.train_episodes, self.train_durations, D,
                             "Raw durations", self.axs[ind][0])
        self.plot_matplotlib(self.train_episodes, self.train_rewards, R,
                             "Raw rewards", self.axs[ind][1])
        self.fig[ind].subplots_adjust(hspace=0.4)
        ind += 1

      if self.plot_train_avg:
        self.plot_matplotlib(self.train_avg_episodes, self.train_avg_durations, D,
                             f"Durations static average ({self.avg_num} samples)", 
                             self.axs[ind][0])
        self.plot_matplotlib(self.train_avg_episodes, self.train_avg_rewards, R,
                             f"Rewards static average ({self.avg_num} samples)", 
                             self.axs[ind][1])
        self.fig[ind].subplots_adjust(hspace=0.4)
        ind += 1

      if self.plot_test_raw:
        self.plot_matplotlib(self.test_episodes, self.test_durations, D,
                             "Test durations", self.axs[ind][0])
        self.plot_matplotlib(self.test_episodes, self.test_rewards, R,
                             "Test rewards", self.axs[ind][1])
        self.fig[ind].subplots_adjust(hspace=0.4)
        ind += 1

      # create plots for static average of time taken per step
      if self.plot_episode_time:
        self.plot_matplotlib(self.avgS_episodes, self.avg_time_taken, "Time per action / s",
          f"Time per action static average ({self.avg_num} samples)", self.axs[ind][0])
        ind += 1 

      if self.plot_test_metrics:
        for m, metric in enumerate(self.test_metric_names):
          self.plot_matplotlib(self.test_episodes, self.test_metric_values[m], f"{metric}",
            f"Test metric: {metric}", self.axs[ind][0])
          ind += 1 
        
      plt.pause(0.001)

      # save that we plotted
      self.last_plot = time.time()

      return

  def print_training(self):
    """
    Print out some training metrics
    """
    if self.episodes_done % self.avg_num == 0:
      if len(self.train_avg_rewards) == 0: return
      else: print(f"Episode {self.episodes_done}, avg_reward = {self.train_avg_rewards[-1]}")

  def get_avg_return(self):
    """
    Return the average reward only if the value has updated
    """

    if self.episodes_done % self.avg_num == 0:
      if len(self.train_avg_rewards) == 0: return None
      else: return self.train_avg_rewards[-1]

class Trainer:

  @dataclass
  class Parameters:

    num_episodes: int = 10_000
    test_freq: int = 1000
    save_freq: int = 50

  def __init__(self, agent, env, rngseed=None, device="cpu", log_level=1, plot=False,
               render=False, group_name="default_%d-%m-%y", run_name="default_run_%H-%M",
               save=True, savedir="models", episode_log_rate=10, strict_seed=False,
               track_avg_num=50, print_avg_return=False):
    """
    Class that trains RL agents in an environment
    """

    # prepare class variables
    self.track = TrackTraining(avg_num=track_avg_num)
    self.params = Trainer.Parameters()
    self.agent = agent
    self.env = env
    self.saved_trainer_params = False

    # input class options
    self.rngseed = rngseed
    self.device = torch.device(device)
    self.log_level = log_level
    self.plot = plot
    self.render = render
    self.log_rate_for_episodes = episode_log_rate
    self.print_avg_return = print_avg_return
    
    # set up saving
    self.train_param_savename = "Trainer_params"
    self.track_savename = "Tracking_info"
    self.setup_saving(run_name, group_name, savedir, enable_saving=save)

    # are we plotting
    if self.plot:
      global plt
      import matplotlib.pyplot as plt
      plt.ion()

    # seed the environment (skip if given None for agent and env)
    # training only reproducible if torch.manual_seed() set BEFORE agent network initialisation
    self.training_reproducible = strict_seed
    if agent is not None and env is not None: self.seed(strict=strict_seed)
    else:
      if strict_seed or rngseed is not None:
        raise RuntimeError("MujocoTrainer.__init__() error: agent and/or env is None, environment is not seeded by rngseed or strict_seed was set")
      elif self.log_level >= 2:
        print("MujocoTrainer.__init__() warning: agent and/or env is None and environment is NOT seeded")

    if self.log_level > 0:
      print("Trainer settings:")
      print(" -> Run name:", self.run_name)
      print(" -> Group name:", self.group_name)
      print(" -> Given seed:", rngseed)
      print(" -> Training reproducible:", self.training_reproducible)
      print(" -> Using device:", self.device)
      print(" -> Save enabled:", self.enable_saving)
      if self.enable_saving:
        print(" -> Save path:", self.modelsaver.path)

  def setup_saving(self, run_name="default_run_%H-%M", group_name="default_%d-%m-%y",
                   savedir="models", enable_saving=None):
    """
    Provide saving information and enable saving of models during training. The
    save() function will not work without first running this function
    """

    if enable_saving is not None:
      self.enable_saving = enable_saving

    # check for default group and run names (use current time and date)
    if group_name.startswith("default_"):
      group_name = datetime.now().strftime(group_name[8:])
    if run_name.startswith("default_"):
      run_name = datetime.now().strftime(run_name[8:])
      
    # save information and create modelsaver to manage saving/loading
    self.group_name = group_name
    self.run_name = run_name
    self.savedir = savedir

    if self.enable_saving:
      self.modelsaver = ModelSaver(self.savedir + "/" + self.group_name)
  
  def to_torch(self, data, dtype=torch.float32):
    return torch.tensor(data, device=self.device, dtype=dtype).unsqueeze(0)

  def seed(self, rngseed=None, strict=None):
    """
    Set a random seed for the entire environment
    """
    if rngseed is None:
      if self.rngseed is not None: rngseed = self.rngseed
      else: 
        self.training_reproducible = False
        rngseed = np.random.randint(0, 2_147_483_647)

    torch.manual_seed(rngseed)
    self.rngseed = rngseed
    self.agent.seed(rngseed)
    self.env.seed(rngseed)

    # if we want to ensure reproducitibilty at the cost of performance
    if strict is None: strict = self.training_reproducible
    if strict:
      os.environ["CUBLAS_WORKSPACE_CONFIG"] = ":4096:8" # increases GPU usage by 24MiB, see https://docs.nvidia.com/cuda/cublas/index.html#cublasApi_reproducibility and ctrl+f "CUBLAS_WORKSPACE_CONFIG"
      torch.backends.cudnn.benchmark = False
      torch.use_deterministic_algorithms(mode=True)
    else: self.training_reproducible = False

  def save(self, txtfilename=None, txtfilestr=None, extra_data=None, force_train_params=False):
    """
    Save the state of the current trainer and agent. 
    """

    if not self.enable_saving: return

    if not self.modelsaver.in_folder:
      self.modelsaver.new_folder(name=self.run_name, notimestamp=True)

    # have we saved key information about the trainer
    if not self.saved_trainer_params or force_train_params:
      trainer_save = {
        "parameters" : self.params,
        "rngseed" : self.rngseed,
        "run_name" : self.run_name,
        "group_name" : self.group_name,
        "agent_name" : self.agent.name,
        "env_data" : self.env.get_save_state(),
        "extra_data" : extra_data
      }

      self.modelsaver.save(self.train_param_savename, pyobj=trainer_save)
      self.saved_trainer_params = True

    # save tracking information
    self.modelsaver.save(self.track_savename, pyobj=self.track)

    # save the actual agent
    self.modelsaver.save(self.agent.name, pyobj=self.agent.get_save_state(),
                         txtstr=txtfilestr, txtlabel=txtfilename)

  def get_param_dict(self):
    """
    Return a dictionary of hyperparameters
    """
    param_dict = asdict(self.params)
    param_dict.update({
      "rngseed" : self.rngseed,
      "training_reproducible" : self.training_reproducible,
      "saving_enabled" : self.enable_saving,
    })
    return param_dict

  def save_hyperparameters(self, filename="hyperparameters", strheader=None, 
                           print_terminal=None):
    """
    Save the model hyperparameters
    """

    if print_terminal is None:
      if self.log_level > 0: print_terminal = True
      else: print_terminal = False

    hyper_str = """"""
    if strheader is not None: hyper_str += strheader + "\n"

    hyper_str += "Trainer hyperparameters:\n\n"
    hyper_str += str(self.get_param_dict()).replace(",", "\n") + "\n\n"

    hyper_str += "Agent hyperparameters:\n\n"
    hyper_str += str(self.agent.get_params_dict()).replace(",", "\n") + "\n\n"

    hyper_str += "Env hyperparameters:\n\n"
    hyper_str += str(self.env.get_params_dict()).replace(",", "\n") + "\n\n"

    if print_terminal: print(hyper_str)

    if self.enable_saving:
      self.modelsaver.save(filename, txtstr=hyper_str, txtonly=True)

  def load(self, run_name, id=None, group_name=None, path_to_run_folder=None):
    """
    Load a model given a path to it
    """

    # check if modelsaver is defined
    if not hasattr(self, "modelsaver"):
      if path_to_run_folder is not None:
        print(f"load not given a modelsaver, making one from path_to_group: {path_to_run_folder}")
        self.modelsaver = ModelSaver(path_to_run_folder)
      elif group_name is not None:
        # try to find the group from this folder
        pathhere = os.path.dirname(os.path.abspath(__file__))
        print(f"load not given modelsaver or path_to_group, assuming group is local at {pathhere + '/' + self.savedir}")
        self.modelsaver = ModelSaver(pathhere + "/" + self.savedir + "/" + self.group_name)
      else:
        raise RuntimeError("load not given a modelsaver and either of a) path_to_run_folder b) group_name (if group can be found locally)")
    
    # enter the run folder (exit if already in one)
    self.modelsaver.enter_folder(run_name)

    # folderpath ignores the current folder, so add that if necessary
    if path_to_run_folder is not None:
      path_to_run_folder += "/" + run_name

    load_agent = self.modelsaver.load(id=id, folderpath=path_to_run_folder,
                                      filenamestarts="Agent")
    load_track = self.modelsaver.load(id=id, folderpath=path_to_run_folder, 
                                      filenamestarts=self.track_savename)
    load_train = self.modelsaver.load(folderpath=path_to_run_folder,
                                      filenamestarts=self.train_param_savename)
    
    # extract loaded data
    self.params = load_train["parameters"]
    self.run_name = load_train["run_name"]
    self.group_name = load_train["group_name"]
    self.env.load_save_state(load_train["env_data"])
    self.track = load_track

    # do we have the agent already, if not, create it
    if self.agent is None:
      to_exec = f"""self.agent = {load_train["agent_name"]}()"""
      exec(to_exec)
    self.agent.load_save_state(load_agent)

    # reseed - be aware this will not be contingous
    self.rngseed = load_train["rngseed"]
    self.training_reproducible = False # training no longer reproducible
    self.seed()

  def run_episode(self, i_episode, test=False):
    """
    Run one episode of RL
    """

    # initialise environment and state
    obs = self.env.reset()
    obs = self.to_torch(obs)

    ep_start = time.time()

    cumulative_reward = 0

    # count up through actions
    for t in count():

      if self.log_level >= 3: print("Episode", i_episode, "action", t)

      # select and perform an action
      if self.env.using_continous_actions():
        action = self.agent.select_action(obs, decay_num=i_episode, test=test)
        (new_obs, reward, terminated, truncated, info) = self.env.step((action.cpu()).numpy())
      else:
        action = self.agent.select_action(obs, decay_num=i_episode, test=test)
        (new_obs, reward, terminated, truncated, info) = self.env.step((action.cpu()).item())
   
      # render the new environment
      if self.render: self.env.render()

      if terminated or truncated: done = True
      else: done = False

      # convert data to torch tensors on specified device
      new_obs = self.to_torch(new_obs)
      reward = self.to_torch(reward)
      action = action.to(self.device).unsqueeze(0) # from Tensor([x]) -> Tensor([[x]])
      truncated = self.to_torch(truncated, dtype=torch.bool)

      # store if it was a terminal state (ie either terminated or truncated)
      done = self.to_torch(done, dtype=torch.bool)

      # perform one step of the optimisation on the policy network
      if not test:
        self.agent.update_step(obs, action, new_obs, reward, done, truncated)

      obs = new_obs
      cumulative_reward += reward.cpu()

      # check if this episode is over and log if we aren't testing
      if done:

        ep_end = time.time()
        time_per_step = (ep_end - ep_start) / float(t + 1)

        if self.log_level >= 3:
          print(f"Time for episode was {ep_end - ep_start:.3f}s"
            f", time per action was {time_per_step * 1e3:.3f} ms")

        # if we are testing, no data is logged
        if test: break

        # save training data
        self.track.log_training_episode(cumulative_reward, t + 1, time_per_step)
        cumulative_reward = 0

        break

  def train(self, i_start=None, num_episodes_abs=None, num_episodes_extra=None):
    """
    Run a training
    """

    if i_start is None:
      i_start = self.track.episodes_done

    if num_episodes_abs is not None:
      self.params.num_episodes = num_episodes_abs

    if num_episodes_extra is not None:
      self.params.num_episodes = i_start + num_episodes_extra

    if num_episodes_abs is not None and num_episodes_extra is not None:
      if self.log_level > 0:
        print(f"Trainer.train() warning: num_episodes={num_episodes_abs} (ignored) and num_episodes_extra={num_episodes_extra} (used) were both set. Training endpoing set as {self.params.num_episodes}")

    # if this is a fresh, new training
    if i_start == 0:
      # save starting network parameters and training settings
      self.save()
      self.save_hyperparameters()
    else:
      # save a record of the training restart
      continue_label = f"Training is continuing from episode {i_start} with these hyperparameters\n"
      hypername = f"hyperparameters_from_ep_{i_start}"
      self.save_hyperparameters(filename=hypername, strheader=continue_label)

    if self.log_level > 0:
      print(f"\nBegin training, target is {self.params.num_episodes} episodes\n", flush=True)

    # prepare the agent for training
    self.agent.set_device(self.device)
    self.agent.training_mode()
    
    # begin training episodes
    for i_episode in range(i_start + 1, self.params.num_episodes + 1):

      if self.log_level == 1 and (i_episode - 1) % self.log_rate_for_episodes == 0:
        print("Begin training episode", i_episode, flush=True)
      elif self.log_level > 1:
        avg_return = self.track.get_avg_return()
        if avg_return is not None: str_to_add = f". Average return = {avg_return}"
        else: str_to_add = ""
        print(f"Begin training episode {i_episode} at {datetime.now().strftime('%H:%M')}" + str_to_add, flush=True)

      self.run_episode(i_episode)

      # plot graphs to the screen
      if self.plot: self.track.plot(plt_frequency_seconds=1)
      if self.print_avg_return: self.track.print_training()

      # check if we need to do any episode level updates (eg target network)
      self.agent.update_episode(i_episode)

      # test the target network and then save it
      if i_episode % self.params.test_freq == 0 and i_episode != 0:
        self.test() # this function should save the network

      # or only save the network
      elif i_episode % self.params.save_freq == 0:
        self.save()

    # the agent may require final updating at the end
    self.agent.update_episode(i_episode, finished=True)

    # save, log and plot now we are finished
    if self.log_level > 0:
      print("\nTraining complete, finished", i_episode, "episodes\n")

    # wrap up
    if self.render: self.env.render()
    if self.plot:
      self.track.plot(force=True, end=True, hang=True) # leave plots on screen if we are plotting

  def test(self):
    """
    Empty test function, should be overriden for each environment
    """
    pass

class MujocoTrainer(Trainer):

  @dataclass
  class Parameters:
    num_episodes: int = 10_000
    test_freq: int = 1000
    save_freq: int = 1000

    def update(self, newdict):
      for key, value in newdict.items():
        if hasattr(self, key):
          setattr(self, key, value)
        else: raise RuntimeError(f"incorrect key: {key}")

  def __init__(self, agent, mjenv, rngseed=None, device="cpu", log_level=1, plot=False,
               render=False, group_name="default_%d-%m-%y", run_name="default_run_%H-%M",
               save=True, savedir="models", episode_log_rate=10, strict_seed=False,
               track_avg_num=50, print_avg_return=False):
    """
    Trainer class for the gripper mujoco RL environment
    """

    super().__init__(agent, mjenv, rngseed=rngseed, device=device, log_level=log_level, 
                     plot=plot, render=render, group_name=group_name, run_name=run_name,
                     save=save, savedir=savedir, episode_log_rate=episode_log_rate, 
                     strict_seed=strict_seed, track_avg_num=track_avg_num, print_avg_return=print_avg_return)

    # override the parameters of the base class
    self.params = MujocoTrainer.Parameters()

    # class variables
    self.last_test_data = None
    self.test_performances_filename = "test_performance"
    self.test_result_filename = "test_results"

    # add variables to tracker
    numpy_float = np.float32
    self.track.avg_p_lifted = np.array([], dtype=numpy_float)
    self.track.avg_p_contact = np.array([], dtype=numpy_float)
    self.track.avg_p_palm_force = np.array([], dtype=numpy_float)
    self.track.avg_p_exceed_limits = np.array([], dtype=numpy_float)
    self.track.avg_p_exceed_bend  = np.array([], dtype=numpy_float)
    self.track.avg_p_exceed_palm = np.array([], dtype=numpy_float)
    self.track.avg_p_exceed_wrist = np.array([], dtype=numpy_float)
    self.track.avg_lifted = np.array([], dtype=numpy_float)
    self.track.avg_stable = np.array([], dtype=numpy_float)
    self.track.avg_oob = np.array([], dtype=numpy_float)
    self.track.avg_target_height = np.array([], dtype=numpy_float)
    self.track.avg_stable_height = np.array([], dtype=numpy_float)
    self.track.avg_successful_grasp = np.array([], dtype=numpy_float)
    self.track.object_categories = []
    self.track.category_num = []
    self.track.category_stable = []
    self.track.category_lifted = []
    self.track.category_target_height = []
    self.track.category_stable_height = []
    self.track.category_successful_grasp = []

  def save_hyperparameters(self, filename="hyperparameters", strheader=None, 
                           print_terminal=None):
    """
    Save the model hyperparameters, overrride base class method to add cpp settings
    """

    if print_terminal is None:
      if self.log_level > 0: print_terminal = True
      else: print_terminal = False

    hyper_str = "\nTraining Hyperparameters\n\n"
    if strheader is not None: hyper_str += strheader + "\n"

    hyper_str += "Trainer hyperparameters:\n\n"
    hyper_str += str(self.get_param_dict()).replace(",", "\n") + "\n\n"

    hyper_str += "Agent hyperparameters:\n\n"
    hyper_str += str(self.agent.get_params_dict()).replace(",", "\n") + "\n\n"

    hyper_str += "Env hyperparameters:\n\n"
    hyper_str += str(self.env.get_params_dict()).replace(",", "\n") + "\n\n"

    hyper_str += "Cpp hyperparameters:\n\n"
    hyper_str += self.env._get_cpp_settings() + "\n\n"

    if print_terminal: print(hyper_str)

    if self.enable_saving:
      self.modelsaver.save(filename, txtstr=hyper_str, txtonly=True)

  def run_heuristic_episode(self, i_episode):
    """
    Run heuristic test episode
    """

    # initialise environment and state
    obs = self.env.reset()
    obs = self.to_torch(obs)

    ep_start = time.time()

    cumulative_reward = 0

    # count up through actions
    for t in count():

      if self.log_level >= 3: print("Episode", i_episode, "action", t)

      # human written action selection function
      action = self.env.get_heuristic_action()
      action = torch.tensor(action) # to fit with select_action(...)
      (new_obs, reward, terminated, truncated, info) = self.env.step(action.item())
   
      # render the new environment
      if self.render: self.env.render()

      if terminated or truncated: done = True
      else: done = False

      obs = new_obs
      cumulative_reward += reward.cpu()

      # check if this episode is over and log if we aren't testing
      if done:

        ep_end = time.time()
        time_per_step = (ep_end - ep_start) / float(t + 1)

        if self.log_level >= 3:
          print(f"Time for episode was {ep_end - ep_start:.3f}s"
            f", time per action was {time_per_step * 1e3:.3f} ms")
          
        break

<<<<<<< HEAD
  def test(self, save=True, pause_each_episode=False, heuristic=False):
=======
  def test(self, save=True, pause_each_episode=None, heuristic=None):
>>>>>>> 07106701
    """
    Test the target net performance, return a test report. Set heuristic to True
    in order to use a human written function for selecting actions.
    """

    if self.log_level > 0: 
      print("Starting test with", 
            self.env.params.test_objects * self.env.params.test_trials_per_object,
            "trial episodes", 
            f"({self.env.params.test_objects} objects each with {self.env.params.test_trials_per_object} trials)")

    # begin test mode
    self.env.start_test()

    # switch the pytorch model into evaluation mode
    self.agent.testing_mode()

    # begin testing
    for i_episode in count(1):

      # check whether the test has completed
      if self.env.test_completed:
        i_episode -= 1 # we didn't finish this episode
        break

      if self.log_level == 1 and i_episode % self.log_rate_for_episodes == 1:
        print("Begin test episode", i_episode, flush=True)
      elif self.log_level > 1:
        print("Begin test episode", i_episode, flush=True)

      if pause_each_episode: input("Press enter to continue")

      if heuristic: 
        self.env.start_heuristic_grasping()
        self.run_heuristic_episode(i_episode)
      else:
        self.run_episode(i_episode, test=True)

    # get the test data out
    test_data = self.env.test_trial_data

    # plot to the screen
    if self.plot: self.track.plot(plt_frequency_seconds=0) # guarantees data will be plotted

    # save internally this test data
    self.last_test_data = test_data

    if self.log_level > 0: print("Testing complete, finished", i_episode, "episodes")

    # switch the network back into training mode
    self.agent.training_mode()

    # process test data
    test_report = self.create_test_report(test_data, i_episode=self.track.episodes_done)

    if save and self.enable_saving:
      # save the network along with the test report
      self.save(txtfilename=self.test_result_filename, txtfilestr=test_report, extra_data=(test_data))

      # save table of test performances
      log_str = "Test time performance (success rate metric = stable height):\n\n"
      top_row = "{0:<10} | {1:<15}\n".format("Episode", "Success rate")
      log_str += top_row
      row_str = "{0:<10} | {1:<15.3f}\n"
      for i in range(len(self.track.test_episodes)):
        log_str += row_str.format(self.track.test_episodes[i], self.track.avg_stable_height[i])
      self.modelsaver.save(self.test_performances_filename, txtonly=True, txtstr=log_str)
    else:
      if self.log_level > 0:
        print(f"Trainer.test() warning: nothing saved following test, save={save}, enable_saving={self.enable_saving}")

    return test_data

  def create_test_report(self, test_data, i_episode=None, print_out=True):
    """
    Process the test data from a finished test to get a test report string
    """

    # how much do we print from this function
    print_objects = False     # print results from every object
    print_categories = True   # print averages from object categories (eg cube/sphere)
    print_overall = True      # print overall average from all objects

    len_data = len(test_data)
    num_trials = self.env.params.test_trials_per_object
    num_obj = int(len_data / num_trials)

    # safety check
    if len_data % num_trials != 0:
      raise RuntimeError("incorrect test_data length")

    # create and initialise
    names = []
    avg_rewards = []

    # save all outputs in one place
    output_str = ""
    object_table = ""
    category_table = ""
    overall_avg_table = ""

    # create intro text and column header text
    start_str = f"Test report on {num_obj} objects, with {num_trials} trials each"
    if i_episode != None: start_str += f", after {i_episode} training steps"
    else: start_str += ", before any training steps"

    # define the number of columns for the print out table and group them into styles
    col_str = (
        "{0} | " * 1 # name
      + "{1} | " * 1 # number of instances
      + "{2} | " * 4 # float fields - reward, steps, palm f, fing.f
      + "{3} | " * 6 # end conditions - Lft, Stb, oob, t.h, s.h, s.g
      + "{4} | " * 7 # percentages - pLft, pCon, pPlmFrc, pXLim, pXBend, pXPalm, pXWrist #pXAxial, pXlaT, pXPalm
      + "\n"
    )

    # insert string formatting information for each column style
    header_str = col_str.format    ("{}",     "{:<4}", "{:<6}",    "{:<4}",    "{:<3}")
    normal_row_str = col_str.format("{:<51}", "{:<4}", "{:<6.2f}", "{:<4}",    "{:<3.0f}")
    avg_row_str = col_str.format   ("{:<51}", "{:<4}", "{:<6.2f}", "{:<4.2f}", "{:<3.0f}")

    # insert the names into the top of each column - notice the grouping of styles
    table_header = header_str.format(
      "{:<51}",
      "Num",
      "Reward", "Steps", "Palm f", "Fing.f",
      "lft", "stb", "oob", "t.h", "s.h", "s.g",
      "%Lt", "%Cn", "%PF", "%XL", "%XB", "%XP", "%XW"
    )
    
    object_table += table_header.format("Object name")

    # create cpp counter objects
    total_counter = self.env._make_event_track()
    obj_counter = self.env._make_event_track()

    # create dictionary to store the object categories
    category_dict = {}

    # loop through the number of objects in the test
    for i in range(num_obj):

      j = i * num_trials

      names.append(test_data[j].object_name)
      total_rewards = 0

      # is this object in a new catergory, if so add an event tracker
      new_category = True
      for key in category_dict.keys():
        if key == test_data[j].object_category:
          new_category = False
          break
      if new_category:
        category_dict[test_data[j].object_category] = {
          "counter" : self.env._make_event_track(),
          "num" : 0.0,
          "reward" : 0.0
        }

      # loop through the number of trials for each object
      for k in range(num_trials):

        # add together the event counts for this object
        obj_counter = self.env._add_events(obj_counter, test_data[j+k].cnt)

        # add the counts for this category
        category_dict[test_data[j].object_category]["counter"] = self.env._add_events(
          category_dict[test_data[j].object_category]["counter"], test_data[j+k].cnt
        )
        category_dict[test_data[j].object_category]["num"] += 1
        category_dict[test_data[j].object_category]["reward"] += test_data[j + k].reward

        # sum end of episode rewards for this set of trials
        total_rewards += test_data[j + k].reward

      # calculate averages rewards for the set of trials
      avg_rewards.append(total_rewards / float(num_trials))
      
      # calculate the percentage of steps that events were active
      obj_counter.calculate_percentage()

      # save all data in a string to output to a test summary text file
      obj_row = normal_row_str.format(
        # name x1
        names[-1], 
        # number x1
        num_trials,
        # float style x4
        avg_rewards[-1], 
        obj_counter.step_num.abs / float(num_trials),
        obj_counter.palm_force.last_value / float(num_trials),
        obj_counter.finger_force.last_value / float(num_trials),
        # end state style x6
        obj_counter.lifted.last_value, 
        obj_counter.object_stable.last_value, 
        obj_counter.oob.last_value, 
        obj_counter.target_height.last_value, 
        obj_counter.stable_height.last_value,
        obj_counter.successful_grasp.last_value,
        # perentage style x7
        obj_counter.lifted.percent,
        obj_counter.object_contact.percent,
        obj_counter.palm_force.percent,
        obj_counter.exceed_limits.percent,
        obj_counter.exceed_bend_sensor.percent,
        obj_counter.exceed_palm_sensor.percent,
        obj_counter.exceed_wrist_sensor.percent
      )

      object_table += obj_row

      # add these events to the total counter
      total_counter = self.env._add_events(total_counter, obj_counter)

      # reset the object counter
      obj_counter.reset()  

    # now get the mean reward over the entire test
    mean_reward = np.mean(np.array(avg_rewards))

    # update the percentage values for the entire test
    total_counter.calculate_percentage()

    # prepare to divide by total test episdoes to calculate float averges
    N = float(num_trials * num_obj)

    # add the overall averages to the test report string
    overall_avg_table += table_header.format("Overall average")
    overall_avg_table += avg_row_str.format(
      # name x1
      "All objects",
      # number x1
      int(N),
      # float style x4
      mean_reward, 
      total_counter.step_num.abs / N,
      total_counter.palm_force.last_value / N,
      total_counter.finger_force.last_value / N,
      # end state style (averaged) x6
      total_counter.lifted.last_value / N, 
      total_counter.object_stable.last_value / N, 
      total_counter.oob.last_value / N, 
      total_counter.target_height.last_value / N, 
      total_counter.stable_height.last_value / N,
      total_counter.successful_grasp.last_value / N,
      # percentage style x7
      total_counter.lifted.percent,
      total_counter.object_contact.percent,
      total_counter.palm_force.percent,
      total_counter.exceed_limits.percent,
      obj_counter.exceed_bend_sensor.percent,
      obj_counter.exceed_palm_sensor.percent,
      obj_counter.exceed_wrist_sensor.percent
    )

    # now extract category data

    # use try-catch for old code compatibility
    try:
      test = self.track.object_categories
    except Exception as e:
      print("Object categories fields did not exist in this model, old code")
      print(e)
      self.track.object_categories = []
      self.track.category_num = []
      self.track.category_stable = []
      self.track.category_lifted = []
      self.track.category_target_height = []
      self.track.category_stable_height = []
      self.track.category_successful_grasp = []

    self.track.object_categories = list(category_dict.keys())

    category_table += table_header.format("Overall averages by category")

    num_per_obj = []
    reward_per_obj = []
    step_num_per_obj = []
    palm_force_per_obj = []
    finger_force_per_obj = []
    lifted_per_obj = []
    stable_per_obj = []
    oob_per_obj = []
    target_height_per_obj = []
    stable_height_per_obj = []
    successful_grasp_per_obj = []
    lifted_percentage_per_obj = []
    contact_percentage_per_obj = []
    palm_force_percentage_per_obj = []
    exceed_limits_percentage_per_obj = []
    exceed_bend_percentage_per_obj = []
    exceed_palm_percentage_per_obj = []
    exceed_wrist_percentage_per_obj = []

    for i, cat in enumerate(self.track.object_categories):

      category_dict[cat]["counter"].calculate_percentage()
      category_dict[cat]["reward"] /= category_dict[cat]["num"]

      num_per_obj.append(category_dict[cat]["num"])
      reward_per_obj.append(category_dict[cat]["reward"])

      step_num_per_obj.append(category_dict[cat]["counter"].step_num.abs / category_dict[cat]["num"])
      palm_force_per_obj.append(category_dict[cat]["counter"].palm_force.last_value / category_dict[cat]["num"])
      finger_force_per_obj.append(category_dict[cat]["counter"].finger_force.last_value / category_dict[cat]["num"])

      lifted_per_obj.append(category_dict[cat]["counter"].lifted.last_value / category_dict[cat]["num"])
      stable_per_obj.append(category_dict[cat]["counter"].object_stable.last_value / category_dict[cat]["num"])
      oob_per_obj.append(category_dict[cat]["counter"].oob.last_value / category_dict[cat]["num"])
      target_height_per_obj.append(category_dict[cat]["counter"].target_height.last_value / category_dict[cat]["num"])
      stable_height_per_obj.append(category_dict[cat]["counter"].stable_height.last_value / category_dict[cat]["num"])
      successful_grasp_per_obj.append(category_dict[cat]["counter"].successful_grasp.last_value / category_dict[cat]["num"])

      lifted_percentage_per_obj.append(category_dict[cat]["counter"].lifted.percent)
      contact_percentage_per_obj.append(category_dict[cat]["counter"].object_contact.percent)
      palm_force_percentage_per_obj.append(category_dict[cat]["counter"].palm_force.percent)
      exceed_limits_percentage_per_obj.append(category_dict[cat]["counter"].exceed_limits.percent)
      exceed_bend_percentage_per_obj.append(category_dict[cat]["counter"].exceed_bend_sensor.percent)
      exceed_palm_percentage_per_obj.append(category_dict[cat]["counter"].exceed_palm_sensor.percent)
      exceed_wrist_percentage_per_obj.append(category_dict[cat]["counter"].exceed_wrist_sensor.percent)

    for c in range(len(self.track.object_categories)):

      cat_row = avg_row_str.format(
        # name x1
        self.track.object_categories[c], 
        # number x1
        int(category_dict[self.track.object_categories[c]]["num"]),
        # float style x4
        reward_per_obj[c], 
        step_num_per_obj[c],
        palm_force_per_obj[c],
        finger_force_per_obj[c],
        # end state style x6
        lifted_per_obj[c], 
        stable_per_obj[c], 
        oob_per_obj[c], 
        target_height_per_obj[c], 
        stable_height_per_obj[c],
        successful_grasp_per_obj[c],
        # perentage style x7
        lifted_percentage_per_obj[c],
        contact_percentage_per_obj[c],
        palm_force_percentage_per_obj[c],
        exceed_limits_percentage_per_obj[c],
        exceed_bend_percentage_per_obj[c],
        exceed_palm_percentage_per_obj[c],
        exceed_wrist_percentage_per_obj[c]
      )

      category_table += cat_row

    # save test results if we are mid-training
    if i_episode != None:

      # overall results
      self.track.test_episodes = np.append(self.track.test_episodes, i_episode)
      self.track.test_durations = np.append(self.track.test_durations, total_counter.step_num.abs / N)
      self.track.test_rewards = np.append(self.track.test_rewards, mean_reward)
      self.track.avg_p_lifted = np.append(self.track.avg_p_lifted, total_counter.lifted.percent)
      self.track.avg_p_contact = np.append(self.track.avg_p_contact, total_counter.object_contact.percent)
      self.track.avg_p_palm_force = np.append(self.track.avg_p_palm_force, total_counter.palm_force.percent)
      self.track.avg_p_exceed_limits = np.append(self.track.avg_p_exceed_limits, total_counter.exceed_limits.percent)
      self.track.avg_p_exceed_bend = np.append(self.track.avg_p_exceed_bend, total_counter.exceed_bend_sensor.percent)
      self.track.avg_p_exceed_palm = np.append(self.track.avg_p_exceed_palm, total_counter.exceed_palm_sensor.percent)
      self.track.avg_p_exceed_wrist = np.append(self.track.avg_p_exceed_wrist, total_counter.exceed_wrist_sensor.percent)
      self.track.avg_lifted = np.append(self.track.avg_lifted, total_counter.lifted.last_value / N)
      self.track.avg_stable = np.append(self.track.avg_stable, total_counter.object_stable.last_value / N)
      self.track.avg_oob = np.append(self.track.avg_oob, total_counter.oob.last_value / N)
      self.track.avg_target_height = np.append(self.track.avg_target_height, total_counter.target_height.last_value / N)
      self.track.avg_stable_height = np.append(self.track.avg_stable_height, total_counter.stable_height.last_value / N)
      self.track.avg_successful_grasp = np.append(self.track.avg_successful_grasp, total_counter.successful_grasp.last_value / N)

      # save only select category data
      self.track.category_num.append(num_per_obj)
      self.track.category_lifted.append(lifted_per_obj)
      self.track.category_stable.append(stable_per_obj)
      self.track.category_target_height.append(target_height_per_obj)
      self.track.category_stable_height.append(stable_height_per_obj)
      self.track.category_successful_grasp.append(successful_grasp_per_obj)

    # finally, assembly the output string
    output_str += start_str + "\n"
    output_str += "\n" + object_table
    output_str += "\n" + category_table
    output_str += "\n" + overall_avg_table

    # print out information based on flags at top of function
    if print_out:
      print(start_str + "\n")
      if print_objects: print(object_table)
      if print_categories: print(category_table)
      if print_overall: print(overall_avg_table)

    # save a flag for final success rate
    self.last_test_success_rate = total_counter.object_stable.last_value / N

    return output_str

  def calc_best_performance(self, from_episode=None, to_episode=None, return_id=None,
                            success_rate_vector=None, episodes_vector=None):
    """
    Find the best success rate by the model, and what episode number it occured
    """

    if from_episode is None: from_episode = 0
    if to_episode is None: to_episode = 100_000_000

    if success_rate_vector is None:
      success_rate_vector = self.track.avg_stable_height

    if episodes_vector is None:
      episodes_vector = self.track.test_episodes

    best_sr = 0
    best_ep = 0
    best_id = 0

    # loop through, this is slower than numpy but lets us check for 'from_episode'
    for i, sr in enumerate(success_rate_vector):

      # get info
      this_ep = episodes_vector[i]

      # check if this episode is past our minimum
      if this_ep < from_episode: continue

      # check if this episode is past our maximum
      if this_ep > to_episode: break

      # see if this is best
      if sr > best_sr:
        best_sr = sr
        best_ep = this_ep
        best_id = i

    if return_id: return best_sr, best_ep, best_id

    return best_sr, best_ep

  def read_test_performance(self):
    """
    Read the test performance into a numpy array
    """

    try:

      readroot = self.savedir + "/" + self.group_name + "/"
      readpath = readroot + self.run_name + "/"
      readname = self.test_performances_filename + ".txt"

      with open(readpath + readname, "r") as f:
        txt = f.read()

    except Exception as e:
      if self.log_level > 0:
        print(f"TrainDQN.read_test_performance() error: {e}")
      return np.array([[0],[0]])

    lines = txt.splitlines()

    episodes = []
    success_rates = []

    found_data = False

    for l in lines:

      if found_data:

        splits = l.split("|")
        ep = int(splits[0])
        sr = float(splits[1])
        episodes.append(ep)
        success_rates.append(sr)

      if l.startswith("Episode"):
        found_data = True

    if len(episodes) != len(success_rates):
      raise RuntimeError("TrainDQN.read_test_performance() found episode length != success rate length")

    if len(episodes) == 0: episodes.append(0)
    if len(success_rates) == 0: success_rates.append(0)

    ep_np = np.array([episodes])
    sr_np = np.array([success_rates])

    return np.concatenate((ep_np, sr_np), axis=0)

  def read_best_performance_from_text(self, silence=False, fulltest=False, heuristic=False):
    """
    Read a text file to get the best model performance. This function contains
    hardcoding
    """

    readroot = self.savedir + "/" + self.group_name + "/"

    if heuristic: 
      readroot += "heuristic/"
      fulltest_str = "heuristic_test"
    else:
      fulltest_str = "full_test"

    readpath = readroot + self.run_name + "/"

    try:

      # special case, get fulltest information
      if fulltest:

        test_files = [x for x in os.listdir(readpath) if x.startswith(fulltest_str) and x.endswith(".txt")]
        
        if len(test_files) == 0: return None, None
        
        elif len(test_files) > 1: 

          if not silence: print(f"Multiple '{fulltest_str}.txt' files found in read_best_performance_from_text(...)")

          # hardcoded date string
          datestr = "%d-%m-%y_%H-%M"
          ex_date = datetime.now().strftime(datestr)

          # remove the '.txt' extension
          to_remove = ".txt"
          no_txt = [x[:-len(to_remove)] for x in test_files[:]]

          # get only the dates
          date_strings = [x[-len(ex_date):] for x in no_txt[:]]

          # convert to datetime objects
          try:
            dates = [datetime.strptime(x, datestr) for x in date_strings[:]]
          except ValueError as e:
            if not silence: print("read_best_performance_from_text() datetime error:", e)
            if not silence: print("Trying again with another datestring") # OLD CODE compatible
            # try again with alternative datestring
            datestr = "%d-%m-%y-%H:%M"
            ex_date = datetime.now().strftime(datestr)
            date_strings = [x[-len(ex_date):] for x in no_txt[:]]
            dates = [datetime.strptime(x, datestr) for x in date_strings[:]]

          # loop over to find the index of the most recent
          recent_ind = 0
          recent_date = dates[0]
          for i in range(1, len(dates)):
            if recent_date < dates[i]:
              recent_date = dates[i]
              recent_ind = i

          # now finally select the most recent date
          readname = str(test_files[recent_ind])

          if not silence: print("Most recent fulltest selected:", readname)

        else: readname = str(test_files[0])

      else: 
        # return the best_sr, best_ep from the test performance file
        best_np = self.read_test_performance()
        best_index = np.argmax(best_np[1])
        return best_np[1][best_index], int(best_np[0][best_index])

      if self.log_level > 0: print(f"Reading text file: {readpath + readname}")
      with open(readpath + readname, 'r') as openfile:
        file_txt = openfile.read()
    except FileNotFoundError as e:
      if not silence: print("read_best_performance_from_text() failed with error:", e)
      return None, None

    # special case, get the fulltest information
    if fulltest:
      lines = file_txt.splitlines()
      elem = lines[0].split(" ")
      try:
        best_sr = float(elem[-1])
      except ValueError as e:
        print("Error in read_best_performance_from_text() on fulltest:", e)
        exit()
      if self.log_level > 0: print(f"{readname} gives performance of {best_sr}")
      return best_sr, None

    # extract details based on hardcoded knowledge of txt file structure (see self.best_performance_template)
    lines = file_txt.splitlines()
    for i in range(len(lines)):
      lines[i] = lines[i].split(" ")

    # check for errors
    if len(lines) < 2:
      if not silence: print("Error in read_best_performance_from_text(), lines < 2")
      return None, None
    
    try:
      best_sr = float(lines[0][-1])
      best_ep = int(lines[1][-1])
    except ValueError as e:
      print("Error in read_best_performance_from_text():", e)
      exit()

    if self.log_level > 0:
      print(f"model.read_best_performance_from_text() gives best_sr={best_sr} and best_ep={best_ep}")

    return best_sr, best_ep

  def load_best_id(self, run_name, group_name=None, path_to_run_folder=None):
    """
    Try to find the best performing agent and load that
    """

    id = None
    best_id_found = False

    if self.log_level > 0: print("MujocoTrainer.load_best_id() is now trying to find the best agent id to load")

    best_sr, best_ep = self.read_best_performance_from_text()
    if best_sr is None or best_sr < 1e-5:
      if self.log_level > 0: print("MujocoTrainer.load_best_id() cannot find best id as best success rate is zero")
    elif best_ep % self.params.save_freq != 0:
      if self.log_level > 0: print(f"MujocoTrainer.load_best_id() cannot find best id as best_episode = {best_ep} and save_freq = {self.params.save_freq}, these are incompatible")
    else:
      id = int((best_ep / self.params.save_freq) + 1)
      if self.log_level > 0: print(f"id set to {id} with best_ep={best_ep}, save_freq={self.params.save_freq} and best_sr={best_sr}")
      best_id_found = True

    # try to load, if best id not found it loads most recent (ie id=None)
    self.load(run_name, id=id, group_name=group_name, path_to_run_folder=path_to_run_folder)

    if not best_id_found:
      best_sr, best_ep = self.calc_best_performance()
      if self.log_level > 0: print(f"BEST_ID_FAILED  -> Preparing to reload with best id in model.load(...)")
      if best_sr < 1e-5:
        if self.log_level > 0: print("BEST_ID_FAILED  -> load(...) cannot find best id as best success rate is zero")
      elif int(best_ep) % self.params.save_freq != 0:
        if self.log_level > 0: print(f"BEST_ID_FAILED  -> load(...) cannot find best id as best_episode = {int(best_ep)} and save_freq = {self.params.save_freq}, these are incompatible")
      else:
        best_id = int((best_ep / self.params.save_freq) + 1)
        if self.log_level > 0: print(f"BEST_ID_SUCCESS -> best_id set to {best_id} with best_ep={best_ep}, save_freq={self.params.save_freq} and best_sr={best_sr}")
        # try to load again
        self.load(run_name, id=best_id, group_name=group_name, path_to_run_folder=path_to_run_folder)

if __name__ == "__main__":

  # master seed, torch seed must be set before network creation (random initialisation)
  rngseed = 2
  strict_seed = True
  if strict_seed:
    if rngseed is None: rngseed = random.randint(0, 2_147_483_647)
    torch.manual_seed(rngseed)
  
  render = True
  
  # create the environment
  env = MjEnv(object_set="set9_sphereonly", log_level=2, render=render)
  # env.params.test_objects = 1
  # env.params.test_trials_per_object = 1
  env.params.max_episode_steps = 50
  env.params.object_position_noise_mm = 20

  # training device
  device = "cpu"

  # make the agent
  layers = [env.n_obs, 64, 64, env.n_actions]
  network = networks.VariableNetwork(layers, device=device)
  agent = Agent_DQN(device=device)
  agent.init(network)

  # train the agent on the environment
  trainer = MujocoTrainer(agent, env, rngseed=rngseed, device=device, plot=False, save=True,
                          strict_seed=strict_seed, episode_log_rate=1, render=render,
                          track_avg_num=5, print_avg_return=True)
  
  # set training parameters then train
  trainer.params.num_episodes = 10000
  # trainer.params.save_freq = 5
  # trainer.params.test_freq = 5
  # trainer.load("run_16-37", path_to_run_folder="/home/luke/mujoco-devel/models/22-09-23", id=2)
  trainer.train()<|MERGE_RESOLUTION|>--- conflicted
+++ resolved
@@ -774,11 +774,7 @@
           
         break
 
-<<<<<<< HEAD
   def test(self, save=True, pause_each_episode=False, heuristic=False):
-=======
-  def test(self, save=True, pause_each_episode=None, heuristic=None):
->>>>>>> 07106701
     """
     Test the target net performance, return a test report. Set heuristic to True
     in order to use a human written function for selecting actions.
