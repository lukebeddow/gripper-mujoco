--- conflicted
+++ resolved
@@ -123,7 +123,6 @@
 .PHONY: cluster
 cluster: py $(OUTCPP)/test
 
-<<<<<<< HEAD
 .PHONY: pc
 pc: cpp py lab
 
@@ -135,8 +134,6 @@
 		EXTRA_COPY_TO_OVERRIDE_EXISTING=yes \
 		PYTHON=$(PYTHON_EXE)
 
-=======
->>>>>>> dea4eda2
 # compile the uitools object file which is used by both cpp and python targets
 # ADDED -fPIC FOR CLUSTER TO WORK
 $(BUILDDIR)/uitools.o:
