--- conflicted
+++ resolved
@@ -96,29 +96,16 @@
 {
   /* apply simulation settings */
 
-<<<<<<< HEAD
-  // set gauge calibrations
+  // calibrate_.offset.palm = 215000; // runtime depends
+  // calibrate_.scale.palm = 1.0;
+  // calibrate_.norm.palm = 500000;
+
+  // recalibrate offsets automatically upon any reset
+  calibrate_.recalibrate_offset_flag = true;
+
   calibrate_.offset.g1 = 6.75e5;
   calibrate_.offset.g2 = -3.07e5;
   calibrate_.offset.g3 = 9.60e5;
-=======
-  // // set gauge calibrations
-  // calibrate_.offset.g1 = 0.70e6;
-  // calibrate_.offset.g2 = -0.60e6;
-  // calibrate_.offset.g3 = 0.56e6;
-  // calibrate_.scale.g1 = calibrate_.scale.g2 = calibrate_.scale.g3 = -1.258e-6;
-  // calibrate_.norm.g1 = calibrate_.norm.g2 = calibrate_.norm.g3 = 2;
-
-  // calibrate_.offset.palm = 215000; // runtime depends
-  // calibrate_.scale.palm = 1.0;
-  // calibrate_.norm.palm = 500000;
-
-  // recalibrate offsets automatically upon any reset
-  calibrate_.recalibrate_offset_flag = true;
-
-  calibrate_.offset.g1 = 6.75e5;
-  calibrate_.offset.g2 = -3.07e5;
-  calibrate_.offset.g3 = 9.60e5;
 
   calibrate_.scale.g1 = (-1.0 / 7.52e5);
   calibrate_.scale.g2 = (-1.0 / 7.61e5);
@@ -130,20 +117,12 @@
   calibrate_.offset.palm = 3.31e5; // overriden at runtime, auto calibrated
   calibrate_.scale.palm = (1.0 / 1.34e4);
   calibrate_.norm.palm = 8.0; // should be same as palm_sensor.normalise
->>>>>>> e257875a
-
-  calibrate_.scale.g1 = 7.52e5;
-  calibrate_.scale.g2 = 7.61e5;
-  calibrate_.scale.g3 = 7.18e5;
-
-  calibrate_.norm.g1 = calibrate_.norm.g2 = calibrate_.norm.g3 = 5;
 
   /* check what actions are set */
   action_options.clear();
   action_options.resize(MjType::Action::count, -1);
 
   // what actions are valid - MUST be same order as action enums
-  int i = 0;
   if (not s_.paired_motor_X_step) {
     action_options[i] = MjType::Action::x_motor_positive;
     action_options[i + 1] = MjType::Action::x_motor_negative;
