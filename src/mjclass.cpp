--- conflicted
+++ resolved
@@ -1070,27 +1070,6 @@
   // std::cout << "Lifted is: " << env_.cnt.lifted.value << '\n';
   // std::cout << "Target height is: " << env_.cnt.target_height.value << '\n';
 
-<<<<<<< HEAD
-=======
-  // detect any gripper contact with the object
-  if (finger1_force_mag > ftol or
-      finger2_force_mag > ftol or
-      finger3_force_mag > ftol or
-      palm_force_mag > ftol)
-    env_.cnt.object_contact.value = true;
-
-  // check if object is stable (must also be lifted and env_.cnt.lifted set)
-  if (finger1_force_mag > s_.stable_finger_force and
-      finger2_force_mag > s_.stable_finger_force and
-      finger3_force_mag > s_.stable_finger_force and
-      palm_force_mag > s_.stable_palm_force and env_.cnt.lifted.value)
-    env_.cnt.object_stable.value = true;
-
-  // if stable and lifted to target (need env_.cnt.object_stable and target_height set)
-  if (env_.cnt.object_stable.value and env_.cnt.target_height.value)
-    env_.cnt.stable_height.value = true;
-
->>>>>>> dea4eda2
   /* ----- input state value of linear events (EDIT here to add a linear event) ----- */
 
   env_.cnt.exceed_axial.value = env_.grp.peak_finger_axial_force;
