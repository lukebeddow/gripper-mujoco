--- conflicted
+++ resolved
@@ -462,13 +462,7 @@
   configure_qpos(model, data);
 
   // calculate constants
-<<<<<<< HEAD
   j_.ctrl.time_per_step = j_.ctrl.num_steps / j_.ctrl.pulses_per_s;
-=======
-  j_.dim.segment_length = j_.dim.finger_length / float(j_.num.per_finger);
-
-  /* new code, uncomment once backwards compatibility is not an issue
->>>>>>> e257875a
   int N = j_.num.per_finger;
   int Ntotal = j_.num.per_finger + j_.dim.fixed_first_segment;
   j_.dim.segment_length = j_.dim.finger_length / float(Ntotal);
@@ -481,7 +475,6 @@
     j_.dim.stiffness_c = ( j_.dim.EI / (2 * j_.dim.finger_length) ) 
        * ( (float)((N + 1)*(N + 2)) / N);
   }
-  */
 
   if (debug) {
     std::cout << "Number of finger joints N is " << j_.num.per_finger << '\n';
@@ -1947,18 +1940,11 @@
   arma::vec cumulative(j_.num.per_finger, arma::fill::zeros);
   arma::mat finger_xy(j_.num.per_finger + 1, 2, arma::fill::zeros);
 
-<<<<<<< HEAD
   // if first segment is locked
   if (j_.dim.fixed_first_segment)
     finger_xy(0, 0) = j_.dim.segment_length;
   else
     finger_xy(0, 0) = 0;
-=======
-  /* new code, uncomment once backwards compatibility is not an issue
-  // // first segment is locked, so first finger x value is end of this
-  // finger_xy(0, 0) = j_.dim.segment_length;
-  */
->>>>>>> e257875a
 
   for (int i = 0; i < j_.num.per_finger; i++) {
 
