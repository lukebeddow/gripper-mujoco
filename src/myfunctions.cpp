--- conflicted
+++ resolved
@@ -977,13 +977,9 @@
 {
   /* check if the simulation has settled to steady state */
 
-<<<<<<< HEAD
   /* THIS FUNCTION IS CURRENTLY NOT CALLED AND WILL NOT WORK IF IT IS
   AS finger1_, finger2_, and finger3_ ARE NOT UPDATED EVER */
-=======
-  // THIS FUNCTION IS CURRENTLY NOT CALLED
   throw std::runtime_error("check_settling() function is not expecting to be called");
->>>>>>> 9881fdac
 
   static constexpr int n = j_.sim.n_arr;
 
