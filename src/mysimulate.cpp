#include "mjxmacro.h"
#include "uitools.h"
#include "stdio.h"
#include "string.h"

#include <thread>
#include <mutex>
#include <chrono>
#include <iostream>
#include <vector>
#include <string>
#include <functional>

#include "myfunctions.h"
#include "mjclass.h"

/* This file replaces the standard mj_step(...) function with my own functions, which
are in the namespace "luke". See myfunctions.cpp */


//-------------------------------- global -----------------------------------------------

// constants
const int maxgeom = 5000;           // preallocated geom array in mjvScene
const double syncmisalign = 0.1;    // maximum time mis-alignment before re-sync
const double refreshfactor = 0.7;   // fraction of refresh available for simulation

// model and data
mjModel* m = NULL;
mjData* d = NULL;
char filename[1000] = "";

// added by luke
MjClass myMjClass;
int manual_steps = 0; // added for recording number or arrow key press steps, for testing

// sim thread synchronization
std::mutex mtx;

// abstract visualization
mjvScene scn;
mjvCamera cam;
mjvOption vopt;
mjvPerturb pert;
mjvFigure figconstraint;
mjvFigure figcost;
mjvFigure figtimer;
mjvFigure figsize;
mjvFigure figsensor;

// added by luke
mjvFigure figgauges;
mjvFigure figbendgauge;
mjvFigure figaxialgauge;
mjvFigure figpalm;
mjvFigure figwrist;
mjvFigure figmotors;
mjvFigure figstepperx;
mjvFigure figsteppery;
mjvFigure figstepperz;
mjvFigure figbasex;
mjvFigure figbasey;
mjvFigure figbasez;

// OpenGL rendering and UI
GLFWvidmode vmode;
int windowpos[2];
int windowsize[2];
mjrContext con;
GLFWwindow* window = NULL;
mjuiState uistate;
mjUI ui0, ui1;


// UI settings not contained in MuJoCo structures
struct
{
    // file
    int exitrequest = 0;

    // option
    int spacing = 0;
    int color = 0;
    int font = 0;
    int ui0 = 1;
    int ui1 = 1;
    int help = 0;
    int info = 0;
    int profiler = 0;
    int sensor = 0;
    int fullscreen = 0;
    int vsync = 1;
    int busywait = 0;

    int object_int = 0;            // added by luke
    int env_steps = 1;             // added by luke
    int object_x_noise_mm = 0;     // added by luke
    int object_y_noise_mm = 0;     // added by luke
    int object_z_rot_deg = 0;      // added by luke
    int complete_action_steps = 1; // added by luke
    double finger_thickness = 0.9;  // added by luke
    int seg_num_for_frc = 1;       // added by luke
    double seg_force = 0.0;         // added by luke
    double seg_moment = 0.0;        // added by luke
    int force_style = 0;            // added by luke
    int all_sensors_use_noise = 1;  // added by luke
<<<<<<< HEAD
    int scene_objects = 0;

    // action flags
    mjtNum action_motor_mm = 2;
    mjtNum action_motor_rad = 0.01;
    mjtNum action_base_mm = 2;
    mjtNum action_base_rad = 0.01;
=======
    int gram_force = 0;               // added by luke
>>>>>>> dea4eda2

    // figure show flags
    int bendgauge = 0;             // added by luke
    int axialgauge = 0;            // added by luke
    int palmsensor = 0;            // added by luke
    int wristsensor = 0;           // added by luke
    int statesensor = 0;           // added by luke
    int allsensors = 0;            // added by luke
    int xstepfig = 0;              // added by luke
    int ystepfig = 0;              // added by luke
    int zstepfig = 0;              // added by luke
    int xbasefig = 0;              // added by luke
    int ybasefig = 0;              // added by luke
    int zbasefig = 0;              // added by luke
    int allactuators = 0;          // added by luke
<<<<<<< HEAD
    int use_SI_sensors = 0;        // added by luke
    int render_rgb = 0;
    int render_depth = 0;
=======
>>>>>>> dea4eda2

    float sensor_mag = 0;
    float sensor_mu = 0;
    float sensor_std = 0;

    // simulation
    int run = 1;
    int key = 0;
    int loadrequest = 0;

    // watch
    char field[mjMAXUITEXT] = "qpos";
    int index = 0;

    // physics: need sync
    int disable[mjNDISABLE];
    int enable[mjNENABLE];

    // rendering: need sync
    int camera = 0;
} settings;


// section ids
enum
{
    // left ui
    SECT_FILE   = 0,
    SECT_OPTION,
    SECT_SIMULATION,
    SECT_WATCH,
	SECT_PHYSICS,
    SECT_RENDERING,
    SECT_GROUP,
    NSECT0,

    // right ui
    SECT_JOINT = 0,
    SECT_CONTROL,
    SECT_GRIPPER,   // added by luke
    SECT_OBJECT,    // added by luke
    SECT_ACTION,    // added by luke
    SECT_SETTINGS,  // added by luke
    NSECT1
};


// file section of UI
const mjuiDef defFile[] =
{
    {mjITEM_SECTION,   "File",          1, NULL,                    "AF"},
    {mjITEM_BUTTON,    "Save xml",      2, NULL,                    ""},
    {mjITEM_BUTTON,    "Save mjb",      2, NULL,                    ""},
    {mjITEM_BUTTON,    "Print model",   2, NULL,                    "CM"},
    {mjITEM_BUTTON,    "Print data",    2, NULL,                    "CD"},
    {mjITEM_BUTTON,    "Quit",          1, NULL,                    "CQ"},
    {mjITEM_END}
};


// option section of UI
const mjuiDef defOption[] =
{
    {mjITEM_SECTION,   "Option",        1, NULL,                    "AO"},
    {mjITEM_SELECT,    "Spacing",       1, &settings.spacing,       "Tight\nWide"},
    {mjITEM_SELECT,    "Color",         1, &settings.color,         "Default\nOrange\nWhite\nBlack"},
    {mjITEM_SELECT,    "Font",          1, &settings.font,          "50 %\n100 %\n150 %\n200 %\n250 %\n300 %"},
    {mjITEM_CHECKINT,  "Left UI (Tab)", 1, &settings.ui0,           " #258"},
    {mjITEM_CHECKINT,  "Right UI",      1, &settings.ui1,           "S#258"},
    {mjITEM_CHECKINT,  "Help",          2, &settings.help,          " #290"},
    {mjITEM_CHECKINT,  "Info",          2, &settings.info,          " #291"},
    {mjITEM_CHECKINT,  "Profiler",      2, &settings.profiler,      " #292"},
    {mjITEM_CHECKINT,  "Sensor",        2, &settings.sensor,        " #293"},
#ifdef __APPLE__
    {mjITEM_CHECKINT,  "Fullscreen",    0, &settings.fullscreen,    " #294"},
#else
    {mjITEM_CHECKINT,  "Fullscreen",    1, &settings.fullscreen,    " #294"},
#endif
    {mjITEM_CHECKINT,  "Vertical Sync", 1, &settings.vsync,         " #295"},
    {mjITEM_CHECKINT,  "Busy Wait",     1, &settings.busywait,      " #296"},
    {mjITEM_CHECKINT,  "Bend gauge",    2, &settings.bendgauge,     " #401"}, // added by luke
    {mjITEM_CHECKINT,  "Axial gauge",   2, &settings.axialgauge,    " #402"}, // added by luke
    {mjITEM_CHECKINT,  "Palm sensor",   2, &settings.palmsensor,    " #403"}, // added by luke
    {mjITEM_CHECKINT,  "Wrist sensor",  2, &settings.wristsensor,   " #404"}, // added by luke
    {mjITEM_CHECKINT,  "Motor sensor",  2, &settings.statesensor,   " #405"}, // added by luke
    {mjITEM_CHECKINT,  "All sensors",   2, &settings.allsensors,    " #406"}, // added by luke
    {mjITEM_CHECKINT,  "Use noise",     2, &settings.all_sensors_use_noise, " #407"},  // added by luke
    {mjITEM_SLIDERNUM, "sensor mag",    2, &myMjClass.s_.sensor_noise_mag,   "0.0 1.0"},   // added by luke
    {mjITEM_SLIDERNUM, "sensor mean",   2, &myMjClass.s_.sensor_noise_mu,    "0 1.0"},  // added by luke
    {mjITEM_SLIDERNUM, "sensor std",    2, &myMjClass.s_.sensor_noise_std,   "-0.1 1.0"},  // added by luke
    {mjITEM_SLIDERNUM, "state mag",     2, &myMjClass.s_.state_noise_mag,   "0.0 1.0"},   // added by luke
    {mjITEM_SLIDERNUM, "state mean",    2, &myMjClass.s_.state_noise_mu,    "0 1.0"},  // added by luke
    {mjITEM_SLIDERNUM, "state std",     2, &myMjClass.s_.state_noise_std,   "-0.1 1.0"},  // added by luke
    {mjITEM_CHECKINT,  "x stepper",     2, &settings.xstepfig,      " #408"}, // added by luke
    {mjITEM_CHECKINT,  "y stepper",     2, &settings.ystepfig,      " #409"}, // added by luke
    {mjITEM_CHECKINT,  "z stepper",     2, &settings.zstepfig,      " #410"}, // added by luke
    {mjITEM_CHECKINT,  "x base",        2, &settings.xbasefig,      " #411"}, // added by luke
    {mjITEM_CHECKINT,  "y base",        2, &settings.ybasefig,      " #411"}, // added by luke
    {mjITEM_CHECKINT,  "z base",        2, &settings.zbasefig,      " #411"}, // added by luke
    {mjITEM_CHECKINT,  "all actuators", 2, &settings.allactuators,  " #412"}, // added by luke
<<<<<<< HEAD
    {mjITEM_CHECKINT,  "SI values",     2, &settings.use_SI_sensors," #413"}, // added by luke
    {mjITEM_CHECKINT,  "Render rgb",    2, &settings.render_rgb,    " #414"}, // added by luke
    {mjITEM_CHECKINT,  "Render depth",  2, &settings.render_depth,  " #415"}, // added by luke
=======
>>>>>>> dea4eda2
    {mjITEM_END}
};

// simulation section of UI
const mjuiDef defSimulation[] =
{
    {mjITEM_SECTION,   "Simulation",    1, NULL,                    "AS"},
    {mjITEM_RADIO,     "",              2, &settings.run,           "Pause\nRun"},
    {mjITEM_BUTTON,    "Reset",         2, NULL,                    " #259"},
    {mjITEM_BUTTON,    "Reload",        2, NULL,                    "CL"},
    {mjITEM_BUTTON,    "Align",         2, NULL,                    "CA"},
    {mjITEM_BUTTON,    "Copy pose",     2, NULL,                    "CC"},
    {mjITEM_SLIDERINT, "Key",           3, &settings.key,           "0 0"},
    {mjITEM_BUTTON,    "Reset to key",  3},
    {mjITEM_BUTTON,    "Set key",       3},
    {mjITEM_END}
};


// watch section of UI
const mjuiDef defWatch[] =
{
    {mjITEM_SECTION,   "Watch",         0, NULL,                    "AW"},
    {mjITEM_EDITTXT,   "Field",         2, settings.field,          "qpos"},
    {mjITEM_EDITINT,   "Index",         2, &settings.index,         "1"},
    {mjITEM_STATIC,    "Value",         2, NULL,                    " "},
    {mjITEM_END}
};


// help strings
const char help_content[] =
"Alt mouse button\n"
"UI right hold\n"
"UI title double-click\n"
"Space\n"
"Esc\n"
"Right arrow\n"
"Left arrow\n"
"Down arrow\n"
"Up arrow\n"
"Page Up\n"
"Double-click\n"
"Right double-click\n"
"Ctrl Right double-click\n"
"Scroll, middle drag\n"
"Left drag\n"
"[Shift] right drag\n"
"Ctrl [Shift] drag\n"
"Ctrl [Shift] right drag";

const char help_title[] =
"Swap left-right\n"
"Show UI shortcuts\n"
"Expand/collapse all  \n"
"Pause\n"
"Free camera\n"
"Step forward\n"
"Step back\n"
"Step forward 100\n"
"Step back 100\n"
"Select parent\n"
"Select\n"
"Center\n"
"Track camera\n"
"Zoom\n"
"View rotate\n"
"View translate\n"
"Object rotate\n"
"Object translate";


// info strings
char info_title[1000];
char info_content[1000];

//----------------------- profiler, sensor, info, watch ---------------------------------

// init profiler figures
void profilerinit(void)
{
    int i, n;

    // set figures to default
    mjv_defaultFigure(&figconstraint);
    mjv_defaultFigure(&figcost);
    mjv_defaultFigure(&figtimer);
    mjv_defaultFigure(&figsize);

    // titles
    strcpy(figconstraint.title, "Counts");
    strcpy(figcost.title, "Convergence (log 10)");
    strcpy(figsize.title, "Dimensions");
    strcpy(figtimer.title, "CPU time (msec)");

    // x-labels
    strcpy(figconstraint.xlabel, "Solver iteration");
    strcpy(figcost.xlabel, "Solver iteration");
    strcpy(figsize.xlabel, "Video frame");
    strcpy(figtimer.xlabel, "Video frame");

    // y-tick nubmer formats
    strcpy(figconstraint.yformat, "%.0f");
    strcpy(figcost.yformat, "%.1f");
    strcpy(figsize.yformat, "%.0f");
    strcpy(figtimer.yformat, "%.2f");

    // colors
    figconstraint.figurergba[0] =   0.1f;
    figcost.figurergba[2] =         0.2f;
    figsize.figurergba[0] =         0.1f;
    figtimer.figurergba[2] =        0.2f;
    figconstraint.figurergba[3] =   0.5f;
    figcost.figurergba[3] =         0.5f;
    figsize.figurergba[3] =         0.5f;
    figtimer.figurergba[3] =        0.5f;

    // legends
    strcpy(figconstraint.linename[0], "total");
    strcpy(figconstraint.linename[1], "active");
    strcpy(figconstraint.linename[2], "changed");
    strcpy(figconstraint.linename[3], "evals");
    strcpy(figconstraint.linename[4], "updates");
    strcpy(figcost.linename[0], "improvement");
    strcpy(figcost.linename[1], "gradient");
    strcpy(figcost.linename[2], "lineslope");
    strcpy(figsize.linename[0], "dof");
    strcpy(figsize.linename[1], "body");
    strcpy(figsize.linename[2], "constraint");
    strcpy(figsize.linename[3], "sqrt(nnz)");
    strcpy(figsize.linename[4], "contact");
    strcpy(figsize.linename[5], "iteration");
    strcpy(figtimer.linename[0], "total");
    strcpy(figtimer.linename[1], "collision");
    strcpy(figtimer.linename[2], "prepare");
    strcpy(figtimer.linename[3], "solve");
    strcpy(figtimer.linename[4], "other");

    // grid sizes
    figconstraint.gridsize[0] = 5;
    figconstraint.gridsize[1] = 5;
    figcost.gridsize[0] = 5;
    figcost.gridsize[1] = 5;
    figsize.gridsize[0] = 3;
    figsize.gridsize[1] = 5;
    figtimer.gridsize[0] = 3;
    figtimer.gridsize[1] = 5;

    // minimum ranges
    figconstraint.range[0][0] = 0;
    figconstraint.range[0][1] = 20;
    figconstraint.range[1][0] = 0;
    figconstraint.range[1][1] = 80;
    figcost.range[0][0] = 0;
    figcost.range[0][1] = 20;
    figcost.range[1][0] = -15;
    figcost.range[1][1] = 5;
    figsize.range[0][0] = -200;
    figsize.range[0][1] = 0;
    figsize.range[1][0] = 0;
    figsize.range[1][1] = 100;
    figtimer.range[0][0] = -200;
    figtimer.range[0][1] = 0;
    figtimer.range[1][0] = 0;
    figtimer.range[1][1] = 0.4f;

    // init x axis on history figures (do not show yet)
    for( n=0; n<6; n++ )
        for( i=0; i<mjMAXLINEPNT; i++ )
        {
            figtimer.linedata[n][2*i] = (float)-i;
            figsize.linedata[n][2*i] = (float)-i;
        }
}



// update profiler figures
void profilerupdate(void)
{
    int i, n;

    // update constraint figure
    figconstraint.linepnt[0] = mjMIN(mjMIN(d->solver_iter, mjNSOLVER), mjMAXLINEPNT);
    for( i=1; i<5; i++ )
        figconstraint.linepnt[i] = figconstraint.linepnt[0];
    if( m->opt.solver==mjSOL_PGS )
    {
        figconstraint.linepnt[3] = 0;
        figconstraint.linepnt[4] = 0;
    }
    if( m->opt.solver==mjSOL_CG )
        figconstraint.linepnt[4] = 0;
    for( i=0; i<figconstraint.linepnt[0]; i++ )
    {
        // x
        figconstraint.linedata[0][2*i] = (float)i;
        figconstraint.linedata[1][2*i] = (float)i;
        figconstraint.linedata[2][2*i] = (float)i;
        figconstraint.linedata[3][2*i] = (float)i;
        figconstraint.linedata[4][2*i] = (float)i;

        // y
        figconstraint.linedata[0][2*i+1] = (float)d->nefc;
        figconstraint.linedata[1][2*i+1] = (float)d->solver[i].nactive;
        figconstraint.linedata[2][2*i+1] = (float)d->solver[i].nchange;
        figconstraint.linedata[3][2*i+1] = (float)d->solver[i].neval;
        figconstraint.linedata[4][2*i+1] = (float)d->solver[i].nupdate;
    }

    // update cost figure
    figcost.linepnt[0] = mjMIN(mjMIN(d->solver_iter, mjNSOLVER), mjMAXLINEPNT);
    for( i=1; i<3; i++ )
        figcost.linepnt[i] = figcost.linepnt[0];
    if( m->opt.solver==mjSOL_PGS )
    {
        figcost.linepnt[1] = 0;
        figcost.linepnt[2] = 0;
    }

    for( i=0; i<figcost.linepnt[0]; i++ )
    {
        // x
        figcost.linedata[0][2*i] = (float)i;
        figcost.linedata[1][2*i] = (float)i;
        figcost.linedata[2][2*i] = (float)i;

        // y
        figcost.linedata[0][2*i+1] = (float)mju_log10(mju_max(mjMINVAL, d->solver[i].improvement));
        figcost.linedata[1][2*i+1] = (float)mju_log10(mju_max(mjMINVAL, d->solver[i].gradient));
        figcost.linedata[2][2*i+1] = (float)mju_log10(mju_max(mjMINVAL, d->solver[i].lineslope));
    }

    // get timers: total, collision, prepare, solve, other
    mjtNum total = d->timer[mjTIMER_STEP].duration;
    int number = d->timer[mjTIMER_STEP].number;
    if( !number )
    {
        total = d->timer[mjTIMER_FORWARD].duration;
        number = d->timer[mjTIMER_FORWARD].number;
    }
    number = mjMAX(1, number);
    float tdata[5] = {
        (float)(total/number),
        (float)(d->timer[mjTIMER_POS_COLLISION].duration/number),
        (float)(d->timer[mjTIMER_POS_MAKE].duration/number) +
            (float)(d->timer[mjTIMER_POS_PROJECT].duration/number),
        (float)(d->timer[mjTIMER_CONSTRAINT].duration/number),
        0
    };
    tdata[4] = tdata[0] - tdata[1] - tdata[2] - tdata[3];

    // update figtimer
    int pnt = mjMIN(201, figtimer.linepnt[0]+1);
    for( n=0; n<5; n++ )
    {
        // shift data
        for( i=pnt-1; i>0; i-- )
            figtimer.linedata[n][2*i+1] = figtimer.linedata[n][2*i-1];

        // assign new
        figtimer.linepnt[n] = pnt;
        figtimer.linedata[n][1] = tdata[n];
    }

    // get sizes: nv, nbody, nefc, sqrt(nnz), ncont, iter
    float sdata[6] = {
        (float)m->nv,
        (float)m->nbody,
        (float)d->nefc,
        (float)mju_sqrt((mjtNum)d->solver_nnz),
        (float)d->ncon,
        (float)d->solver_iter
    };

    // update figsize
    pnt = mjMIN(201, figsize.linepnt[0]+1);
    for( n=0; n<6; n++ )
    {
        // shift data
        for( i=pnt-1; i>0; i-- )
            figsize.linedata[n][2*i+1] = figsize.linedata[n][2*i-1];

        // assign new
        figsize.linepnt[n] = pnt;
        figsize.linedata[n][1] = sdata[n];
    }
}



// show profiler figures
void profilershow(mjrRect rect)
{
    mjrRect viewport = {
        rect.left + rect.width - rect.width/4,
        rect.bottom,
        rect.width/4,
        rect.height/4
    };
    mjr_figure(viewport, &figtimer, &con);
    viewport.bottom += rect.height/4;
    mjr_figure(viewport, &figsize, &con);
    viewport.bottom += rect.height/4;
    mjr_figure(viewport, &figcost, &con);
    viewport.bottom += rect.height/4;
    mjr_figure(viewport, &figconstraint, &con);
}



// init sensor figure
void sensorinit(void)
{
    // set figure to default
    mjv_defaultFigure(&figsensor);
    figsensor.figurergba[3] = 0.5f;

    // set flags
    figsensor.flg_extend = 1;
    figsensor.flg_barplot = 1;
    figsensor.flg_symmetric = 1;

    // title
    strcpy(figsensor.title, "Sensor data");

    // y-tick nubmer format
    strcpy(figsensor.yformat, "%.0f");

    // grid size
    figsensor.gridsize[0] = 2;
    figsensor.gridsize[1] = 3;

    // minimum range
    figsensor.range[0][0] = 0;
    figsensor.range[0][1] = 0;
    figsensor.range[1][0] = -1;
    figsensor.range[1][1] = 1;
}



// update sensor figure
void sensorupdate(void)
{
    static const int maxline = 10;

    // clear linepnt
    for( int i=0; i<maxline; i++ )
        figsensor.linepnt[i] = 0;

    // start with line 0
    int lineid = 0;

    // loop over sensors
    for( int n=0; n<m->nsensor; n++ )
    {
        // go to next line if type is different
        if( n>0 && m->sensor_type[n]!=m->sensor_type[n-1] )
            lineid = mjMIN(lineid+1, maxline-1);

        // get info about this sensor
        mjtNum cutoff = (m->sensor_cutoff[n]>0 ? m->sensor_cutoff[n] : 1);
        int adr = m->sensor_adr[n];
        int dim = m->sensor_dim[n];

        // data pointer in line
        int p = figsensor.linepnt[lineid];

        // fill in data for this sensor
        for( int i=0; i<dim; i++ )
        {
            // check size
            if( (p+2*i)>=mjMAXLINEPNT/2 )
                break;

            // x
            figsensor.linedata[lineid][2*p+4*i] = (float)(adr+i);
            figsensor.linedata[lineid][2*p+4*i+2] = (float)(adr+i);

            // y
            figsensor.linedata[lineid][2*p+4*i+1] = 0;
            figsensor.linedata[lineid][2*p+4*i+3] = (float)(d->sensordata[adr+i]/cutoff);
        }

        // update linepnt
        figsensor.linepnt[lineid] = mjMIN(mjMAXLINEPNT-1,
                                          figsensor.linepnt[lineid]+2*dim);
    }
}



// show sensor figure
void sensorshow(mjrRect rect)
{
    // constant width with and without profiler
    int width = settings.profiler ? rect.width/3 : rect.width/4;

    // render figure on the right
    mjrRect viewport = {
        rect.left + rect.width - width,
        rect.bottom,
        width,
        rect.height/3
    };
    mjr_figure(viewport, &figsensor, &con);
}


/* ----- added by luke ----- */

void lukesensorfigsinit(void)
{
    // create default figures
    mjv_defaultFigure(&figbendgauge);
    mjv_defaultFigure(&figaxialgauge);
    mjv_defaultFigure(&figpalm);
    mjv_defaultFigure(&figwrist);
    mjv_defaultFigure(&figmotors);

    // what figures are we initialising
    std::vector<mjvFigure*> myfigs {
        &figbendgauge, &figaxialgauge, &figpalm, &figwrist, &figmotors
    };

    // initialise all figures the same
    for (int i = 0; i < myfigs.size(); i++) {

        // create a default figure
        mjv_defaultFigure(myfigs[i]);

        // set flags
        myfigs[i]->flg_legend = 1;
        myfigs[i]->flg_extend = 1;
        myfigs[i]->flg_symmetric = 1;

        // y-tick number format
        strcpy(myfigs[i]->yformat, "%.0f");

        // grid size
        myfigs[i]->gridsize[0] = 2;
        myfigs[i]->gridsize[1] = 3;

        // minimum range
        myfigs[i]->range[0][0] = 0;
        myfigs[i]->range[0][1] = 0;
        myfigs[i]->range[1][0] = -1;
        myfigs[i]->range[1][1] = 1;
    }

    // add titles
    strcpy(figbendgauge.title, "Bending gauges");
    strcpy(figaxialgauge.title, "Axial gauges");
    strcpy(figpalm.title, "Palm sensor");
    strcpy(figwrist.title, "Wrist sensor");
    strcpy(figmotors.title, "Motor states");

    // add legends
    strcpy(figbendgauge.linename[0], "1");
    strcpy(figbendgauge.linename[1], "2");
    strcpy(figbendgauge.linename[2], "3");
    strcpy(figaxialgauge.linename[0], "1");
    strcpy(figaxialgauge.linename[1], "2");
    strcpy(figaxialgauge.linename[2], "3");
    strcpy(figpalm.linename[0], "P");
    strcpy(figwrist.linename[0], "X");
    strcpy(figwrist.linename[1], "Y");
    strcpy(figwrist.linename[2], "Z");
    strcpy(figmotors.linename[0], "gX");
    strcpy(figmotors.linename[1], "gY");
    strcpy(figmotors.linename[2], "gZ");
    strcpy(figmotors.linename[3], "bZ");
    strcpy(figmotors.linename[4], "bX");
    strcpy(figmotors.linename[5], "bY");
    
}


void lukesensorfigsupdate(void)
{
    // amount of data we extract for each sensor
    int gnum = myMjClass.gauge_buffer_size;

    // check we can plot this amount of data
    if (gnum > mjMAXLINEPNT) {
        std::cout << "gnum exceeds mjMAXLINEPNT in gaugefigupdate()\n";
        gnum = mjMAXLINEPNT;
    }

<<<<<<< HEAD
    MjType::SensorData* data_ptr;

    if (settings.use_SI_sensors) {
        data_ptr = &myMjClass.sim_sensors_SI_;
    }
    else {
        data_ptr = &myMjClass.sim_sensors_;
    }

    bool base_xyz = luke::use_base_xyz();

    // read the data    
    std::vector<luke::gfloat> g1data = data_ptr->finger1_gauge.read(gnum);
    std::vector<luke::gfloat> g2data = data_ptr->finger2_gauge.read(gnum);
    std::vector<luke::gfloat> g3data = data_ptr->finger3_gauge.read(gnum);
    std::vector<luke::gfloat> p1data = data_ptr->palm_sensor.read(gnum);
    std::vector<luke::gfloat> a1data = data_ptr->finger1_axial_gauge.read(gnum);
    std::vector<luke::gfloat> a2data = data_ptr->finger2_axial_gauge.read(gnum);
    std::vector<luke::gfloat> a3data = data_ptr->finger3_axial_gauge.read(gnum);
    std::vector<luke::gfloat> wXdata = data_ptr->wrist_X_sensor.read(gnum);
    std::vector<luke::gfloat> wYdata = data_ptr->wrist_Y_sensor.read(gnum);
    std::vector<luke::gfloat> wZdata = data_ptr->wrist_Z_sensor.read(gnum);
    std::vector<luke::gfloat> mXdata = data_ptr->x_motor_position.read(gnum);
    std::vector<luke::gfloat> mYdata = data_ptr->y_motor_position.read(gnum);
    std::vector<luke::gfloat> mZdata = data_ptr->z_motor_position.read(gnum);
    std::vector<luke::gfloat> bXdata = data_ptr->x_base_position.read(gnum);
    std::vector<luke::gfloat> bYdata = data_ptr->y_base_position.read(gnum);
    std::vector<luke::gfloat> bZdata = data_ptr->z_base_position.read(gnum);
=======
    // read the data    
    std::vector<luke::gfloat> b1data = myMjClass.sim_sensors_.finger1_gauge.read(gnum);
    std::vector<luke::gfloat> b2data = myMjClass.sim_sensors_.finger2_gauge.read(gnum);
    std::vector<luke::gfloat> b3data = myMjClass.sim_sensors_.finger3_gauge.read(gnum);
    std::vector<luke::gfloat> p1data = myMjClass.sim_sensors_.palm_sensor.read(gnum);
    std::vector<luke::gfloat> a1data = myMjClass.sim_sensors_.finger1_axial_gauge.read(gnum);
    std::vector<luke::gfloat> a2data = myMjClass.sim_sensors_.finger2_axial_gauge.read(gnum);
    std::vector<luke::gfloat> a3data = myMjClass.sim_sensors_.finger3_axial_gauge.read(gnum);
    std::vector<luke::gfloat> wXdata = myMjClass.sim_sensors_.wrist_X_sensor.read(gnum);
    std::vector<luke::gfloat> wYdata = myMjClass.sim_sensors_.wrist_Y_sensor.read(gnum);
    std::vector<luke::gfloat> wZdata = myMjClass.sim_sensors_.wrist_Z_sensor.read(gnum);
    std::vector<luke::gfloat> mXdata = myMjClass.sim_sensors_.x_motor_position.read(gnum);
    std::vector<luke::gfloat> mYdata = myMjClass.sim_sensors_.y_motor_position.read(gnum);
    std::vector<luke::gfloat> mZdata = myMjClass.sim_sensors_.z_motor_position.read(gnum);
    std::vector<luke::gfloat> mHdata = myMjClass.sim_sensors_.z_base_position.read(gnum);
>>>>>>> dea4eda2

    // get the corresponding timestamps
    std::vector<float> btdata = myMjClass.gauge_timestamps.read(gnum);
    std::vector<float> atdata = myMjClass.axial_timestamps.read(gnum);
    std::vector<float> ptdata = myMjClass.palm_timestamps.read(gnum);
    std::vector<float> wtdata = myMjClass.wristZ_timestamps.read(gnum);
    std::vector<float> mtdata = myMjClass.step_timestamps.read(gnum);

    // package sensor data pointers in iterable vectors
    std::vector<std::vector<luke::gfloat>*> bdata {
        &g1data, &g2data, &g3data
    };
    std::vector<std::vector<luke::gfloat>*> adata {
        &a1data, &a2data, &a3data
    };
    std::vector<std::vector<luke::gfloat>*> pdata {
        &p1data
    };
    std::vector<std::vector<luke::gfloat>*> wdata {
        &wXdata, &wYdata, &wZdata
    };
    std::vector<std::vector<luke::gfloat>*> mdata {
        &mXdata, &mYdata, &mZdata, &bZdata  
    };
    if (base_xyz) {
        mdata.push_back(&bXdata);
        mdata.push_back(&bYdata);
    }

    // package figures into iterable vector
    std::vector<mjvFigure*> myfigs {
        &figbendgauge, &figaxialgauge, &figpalm, &figwrist, &figmotors
    };

    // package sensor data in same order as figures
    std::vector< std::vector<std::vector<luke::gfloat>*>* > sensordata {
        &bdata, &adata, &pdata, &wdata, &mdata
    };
    std::vector<std::vector<float>*> timedata {
        &btdata, &atdata, &ptdata, &wtdata, &mtdata
    };

    // maximum number of lines on a figure
    static const int maxline = 10;

    // loop through each figure/sensor type
    for (int i = 0; i < sensordata.size(); i++) {

        // start with line 0
        int lineid = 0;

        // loop over each set of sensor data (eg finger gauges 1, 2, then 3)
        for (int n = 0; n < sensordata[i]->size(); n++)
        {
            lineid = n;

            if (lineid >= maxline) 
                throw std::runtime_error("max number of figure lines exceeded");
        
            // data pointer in line (don't need this as sliding window does it for us)
            int p = myfigs[i]->linepnt[lineid];

            // loop over the data itself and save it in the figure
            for (int g = 0; g < gnum; g++) {
                // figgauges.linedata[lineid][2 * g] = tdata[g];
                // figgauges.linedata[lineid][2 * g + 1] = (*fdata[n])[g];

                myfigs[i]->linedata[lineid][2 * g] = (*timedata[i])[g];
                myfigs[i]->linedata[lineid][2 * g + 1] = (*(*sensordata[i])[n])[g];
            }

            // update linepnt (index of last data point)
            myfigs[i]->linepnt[lineid] = gnum;
        }
    }
}


void lukesensorfigshow(mjrRect rect)
{
    // what figures are showing
    std::vector<mjvFigure*> myfigs {
        &figbendgauge, &figaxialgauge, &figpalm, &figwrist, &figmotors
    };
    // what settings determine if these are showing
    std::vector<int> flags {
        settings.bendgauge, 
        settings.axialgauge, 
        settings.palmsensor,
        settings.wristsensor,
        settings.statesensor
    };

    // how many graphs do we need to fit
    int num = myfigs.size();
    int to_show = 0;

    if (settings.allsensors) {
        to_show = num;
    }
    else {
        for (int i = 0; i < myfigs.size(); i++) {
            if (flags[i] != 0) {
                to_show += 1;
            }
        }
    }

    // maximum size
    if (to_show < 3) to_show = 3;

    // constant width with and without profiler
    int width = settings.profiler ? rect.width / 3 : rect.width / to_show;
    int show = 0;

    for (int i = 0; i < myfigs.size(); i++) {

        // is this figure set to display
        if (flags[i] != 0 or settings.allsensors) {

            // another figure is showing
            show += 1;

            // render figure on the right
            mjrRect viewport = {
                rect.left + rect.width - width * show,
                rect.bottom,
                width,
                rect.height/3
            };

            mjr_figure(viewport, myfigs[i], &con);
        }
    }
}


void lukestepperfigsinit(void)
{
    bool use_xyz = luke::use_base_xyz();

    mjv_defaultFigure(&figstepperx);
    mjv_defaultFigure(&figsteppery);
    mjv_defaultFigure(&figstepperz);
    mjv_defaultFigure(&figbasex);
    mjv_defaultFigure(&figbasey);
    mjv_defaultFigure(&figbasez);

    // what figures are we initialising
    std::vector<mjvFigure*> myfigs {
        &figstepperx, &figsteppery, &figstepperz, &figbasex, &figbasey, &figbasez
    };
    
    // what are the figure titles
    std::vector<std::string> titles {
        "Stepper x / um", "Stepper y / um", "Stepper z / um", 
        "Base x / um", "Base y / um", "Base z / um"
    };

    // // figure limits
    // std::vector<float> mins {
    //     luke::Gripper::xy_min,
    //     luke::Gripper::xy_min,
    //     luke::Gripper::z_min,
    //     luke::Target::base_z_min
    // };
    // std::vector<float> maxs {
    //     luke::Gripper::xy_max,
    //     luke::Gripper::xy_max,
    //     luke::Gripper::z_max,
    //     luke::Target::base_z_max
    // };

    // initialise all figures the same
    for (int i = 0; i < myfigs.size(); i++) {

        // create a default figure
        mjv_defaultFigure(myfigs[i]);

        // set flags
        myfigs[i]->flg_legend = 1;
        myfigs[i]->flg_extend = 1;
        myfigs[i]->flg_symmetric = 0;

        // y-tick number format
        strcpy(myfigs[i]->yformat, "%.0f");

        // grid size
        myfigs[i]->gridsize[0] = 2;
        myfigs[i]->gridsize[1] = 3;

        // minimum range
        myfigs[i]->range[0][0] = 0;
        myfigs[i]->range[0][1] = 0;
        myfigs[i]->range[1][0] = 0;
        myfigs[i]->range[1][1] = 0;

        // all figs have same two lines, add them
        strcpy(myfigs[i]->linename[0], "Target");
        strcpy(myfigs[i]->linename[1], "Actual");

        // add figure title
        strcpy(myfigs[i]->title, titles[i].c_str());
    }
}

void lukestepperfigsupdate(void)
{
    // amount of data we extract for each sensor
    int gnum = luke::target_.datanum;

    // check we can plot this amount of data
    if (gnum > mjMAXLINEPNT) {
        std::cout << "gnum exceeds mjMAXLINEPNT in stepperfigupdate()\n";
        gnum = mjMAXLINEPNT;
    }

    bool base_xyz = luke::use_base_xyz();

    // read the data    
    std::vector<luke::gfloat> txsdata = luke::target_.target_stepperx.read(gnum);
    std::vector<luke::gfloat> tysdata = luke::target_.target_steppery.read(gnum);
    std::vector<luke::gfloat> tzsdata = luke::target_.target_stepperz.read(gnum);
    std::vector<luke::gfloat> txbdata = luke::target_.target_basex.read(gnum);
    std::vector<luke::gfloat> tybdata = luke::target_.target_basey.read(gnum);
    std::vector<luke::gfloat> tzbdata = luke::target_.target_basez.read(gnum);
    std::vector<luke::gfloat> axsdata = luke::target_.actual_stepperx.read(gnum);
    std::vector<luke::gfloat> aysdata = luke::target_.actual_steppery.read(gnum);
    std::vector<luke::gfloat> azsdata = luke::target_.actual_stepperz.read(gnum);
    std::vector<luke::gfloat> axbdata = luke::target_.actual_basex.read(gnum);
    std::vector<luke::gfloat> aybdata = luke::target_.actual_basey.read(gnum);
    std::vector<luke::gfloat> azbdata = luke::target_.actual_basez.read(gnum);
    std::vector<luke::gfloat> timedata = luke::target_.timedata.read(gnum);

    // package sensor data pointers in iterable vectors
    std::vector<std::vector<luke::gfloat>*> sxdata {
        &txsdata, &axsdata
    };
    std::vector<std::vector<luke::gfloat>*> sydata {
        &tysdata, &aysdata
    };
    std::vector<std::vector<luke::gfloat>*> szdata {
        &tzsdata, &azsdata
    };
    std::vector<std::vector<luke::gfloat>*> bxdata {
        &txbdata, &axbdata
    };
    std::vector<std::vector<luke::gfloat>*> bydata {
        &tybdata, &aybdata
    };
    std::vector<std::vector<luke::gfloat>*> bzdata {
        &tzbdata, &azbdata
    };

    // package figures into iterable vector
    std::vector<mjvFigure*> myfigs {
        &figstepperx, &figsteppery, &figstepperz, &figbasez
    };
    if (base_xyz) {
        myfigs[3] = &figbasex;
        myfigs.push_back(&figbasey);
        myfigs.push_back(&figbasez);
    }

    // package sensor data in same order as figures
    std::vector< std::vector<std::vector<luke::gfloat>*>* > sensordata {
        &sxdata, &sydata, &szdata, &bzdata
    };
    if (base_xyz) {
        sensordata[3] = &bxdata;
        sensordata.push_back(&bydata);
        sensordata.push_back(&bzdata);
    }

    // maximum number of lines on a figure
    static const int maxline = 10;

    // loop through each figure/sensor type
    for (int i = 0; i < sensordata.size(); i++) {

        // start with line 0
        int lineid = 0;

        // loop over each set of sensor data (eg finger gauges 1, 2, then 3)
        for (int n = 0; n < sensordata[i]->size(); n++)
        {
            lineid = n;

            if (lineid >= maxline) 
                throw std::runtime_error("max number of figure lines exceeded");
        
            // data pointer in line (don't need this as sliding window does it for us)
            int p = myfigs[i]->linepnt[lineid];

            // loop over the data itself and save it in the figure
            for (int g = 0; g < gnum; g++) {
                // figgauges.linedata[lineid][2 * g] = tdata[g];
                // figgauges.linedata[lineid][2 * g + 1] = (*fdata[n])[g];

                myfigs[i]->linedata[lineid][2 * g] = (timedata)[g];
                myfigs[i]->linedata[lineid][2 * g + 1] = (*(*sensordata[i])[n])[g];
            }

            // update linepnt (index of last data point)
            myfigs[i]->linepnt[lineid] = gnum;
        }
    }
}

void lukestepperfigshow(mjrRect rect)
{
    bool base_xyz = luke::use_base_xyz();

    // what figures are showing
    std::vector<mjvFigure*> myfigs {
        &figstepperx, &figsteppery, &figstepperz, &figbasez
    };
    if (base_xyz) {
        myfigs[3] = &figbasex;
        myfigs.push_back(&figbasey);
        myfigs.push_back(&figbasez);
    }
    // what settings determine if these are showing
    std::vector<int> flags {
        settings.xstepfig, 
        settings.ystepfig,
        settings.zstepfig,
        settings.zbasefig
    };
    if (base_xyz) {
        flags[3] = settings.xbasefig;
        flags.push_back(settings.ybasefig);
        flags.push_back(settings.zbasefig);
    }

    // how many graphs do we need to fit
    int num = myfigs.size();
    int to_show = 0;

    if (settings.allactuators) {
        to_show = num;
    }
    else {
        for (int i = 0; i < myfigs.size(); i++) {
            if (flags[i] != 0) {
                to_show += 1;
            }
        }
    }

    // maximum size
    if (to_show < 3) to_show = 3;

    // constant width with and without profiler
    int width = settings.profiler ? rect.width / 3 : rect.width / to_show;
    int show = 0;

    for (int i = 0; i < myfigs.size(); i++) {

        // is this figure set to display
        if (flags[i] != 0 or settings.allactuators) {

            // another figure is showing
            show += 1;

            // render figure on the right
            mjrRect viewport = {
                rect.left + rect.width - width * show,
                rect.bottom,
                width,
                rect.height/3
            };

            mjr_figure(viewport, myfigs[i], &con);
        }
    }
}

/* ----- end of added by luke ----- */

// prepare info text
void infotext(char* title, char* content, double interval)
{
    char tmp[20];

    // compute solver error
    mjtNum solerr = 0;
    if( d->solver_iter )
    {
        int ind = mjMIN(d->solver_iter-1,mjNSOLVER-1);
        solerr = mju_min(d->solver[ind].improvement, d->solver[ind].gradient);
        if( solerr==0 )
            solerr = mju_max(d->solver[ind].improvement, d->solver[ind].gradient);
    }
    solerr = mju_log10(mju_max(mjMINVAL, solerr));

    // prepare info text
    strcpy(title, "Time\nSize\nCPU\nSolver   \nFPS\nstack\nconbuf\nefcbuf");
    sprintf(content, "%-20.3f\n%d  (%d con)\n%.3f\n%.1f  (%d it)\n%.0f\n%.3f\n%.3f\n%.3f",
            d->time,
            d->nefc, d->ncon,
            settings.run ?
                d->timer[mjTIMER_STEP].duration / mjMAX(1, d->timer[mjTIMER_STEP].number) :
                d->timer[mjTIMER_FORWARD].duration / mjMAX(1, d->timer[mjTIMER_FORWARD].number),
            solerr, d->solver_iter,
            1/interval,
            d->maxuse_stack/(double)d->nstack,
            d->maxuse_con/(double)m->nconmax,
            d->maxuse_efc/(double)m->njmax);

    // add Energy if enabled
    if( mjENABLED(mjENBL_ENERGY) )
    {
        sprintf(tmp, "\n%.3f", d->energy[0]+d->energy[1]);
        strcat(content, tmp);
        strcat(title, "\nEnergy");
    }

    // add FwdInv if enabled
    if( mjENABLED(mjENBL_FWDINV) )
    {
        sprintf(tmp, "\n%.1f %.1f",
            mju_log10(mju_max(mjMINVAL,d->solver_fwdinv[0])),
            mju_log10(mju_max(mjMINVAL,d->solver_fwdinv[1])));
        strcat(content, tmp);
        strcat(title, "\nFwdInv");
    }
}


// sprintf forwarding, to avoid compiler warning in x-macro
void printfield(char* str, void* ptr)
{
    sprintf(str, "%g", *(mjtNum*)ptr);
}



// update watch
void watch(void)
{
    // clear
    ui0.sect[SECT_WATCH].item[2].multi.nelem = 1;
    strcpy(ui0.sect[SECT_WATCH].item[2].multi.name[0], "invalid field");

    // prepare constants for NC
    int nv = m->nv;
    int njmax = m->njmax;

    // find specified field in mjData arrays, update value
    #define X(TYPE, NAME, NR, NC)                                           \
        if( !strcmp(#NAME, settings.field) && !strcmp(#TYPE, "mjtNum") )    \
        {                                                                   \
            if( settings.index>=0 && settings.index<m->NR*NC )              \
                printfield(ui0.sect[SECT_WATCH].item[2].multi.name[0],      \
                           d->NAME + settings.index);                       \
            else                                                            \
                strcpy(ui0.sect[SECT_WATCH].item[2].multi.name[0],          \
                       "invalid index");                                    \
            return;                                                         \
        }

        MJDATA_POINTERS
    #undef X
}



//-------------------------------- UI construction --------------------------------------

// make physics section of UI
void makephysics(int oldstate)
{
    int i;

    mjuiDef defPhysics[] =
    {
        {mjITEM_SECTION,   "Physics",       oldstate, NULL,                 "AP"},
        {mjITEM_SELECT,    "Integrator",    2, &(m->opt.integrator),        "Euler\nRK4"},
        {mjITEM_SELECT,    "Collision",     2, &(m->opt.collision),         "All\nPair\nDynamic"},
        {mjITEM_SELECT,    "Cone",          2, &(m->opt.cone),              "Pyramidal\nElliptic"},
        {mjITEM_SELECT,    "Jacobian",      2, &(m->opt.jacobian),          "Dense\nSparse\nAuto"},
        {mjITEM_SELECT,    "Solver",        2, &(m->opt.solver),            "PGS\nCG\nNewton"},
        {mjITEM_SEPARATOR, "Algorithmic Parameters", 1},
        {mjITEM_EDITNUM,   "Timestep",      2, &(m->opt.timestep),          "1 0 1"},
        {mjITEM_EDITINT,   "Iterations",    2, &(m->opt.iterations),        "1 0 1000"},
        {mjITEM_EDITNUM,   "Tolerance",     2, &(m->opt.tolerance),         "1 0 1"},
        {mjITEM_EDITINT,   "Noslip Iter",   2, &(m->opt.noslip_iterations), "1 0 1000"},
        {mjITEM_EDITNUM,   "Noslip Tol",    2, &(m->opt.noslip_tolerance),  "1 0 1"},
        {mjITEM_EDITINT,   "MRR Iter",      2, &(m->opt.mpr_iterations),    "1 0 1000"},
        {mjITEM_EDITNUM,   "MPR Tol",       2, &(m->opt.mpr_tolerance),     "1 0 1"},
        {mjITEM_EDITNUM,   "API Rate",      2, &(m->opt.apirate),           "1 0 1000"},
        {mjITEM_SEPARATOR, "Physical Parameters", 1},
        {mjITEM_EDITNUM,   "Gravity",       2, m->opt.gravity,              "3"},
        {mjITEM_EDITNUM,   "Wind",          2, m->opt.wind,                 "3"},
        {mjITEM_EDITNUM,   "Magnetic",      2, m->opt.magnetic,             "3"},
        {mjITEM_EDITNUM,   "Density",       2, &(m->opt.density),           "1"},
        {mjITEM_EDITNUM,   "Viscosity",     2, &(m->opt.viscosity),         "1"},
        {mjITEM_EDITNUM,   "Imp Ratio",     2, &(m->opt.impratio),          "1"},
        {mjITEM_SEPARATOR, "Disable Flags", 1},
        {mjITEM_END}
    };
    mjuiDef defEnableFlags[] =
    {
        {mjITEM_SEPARATOR, "Enable Flags", 1},
        {mjITEM_END}
    };
    mjuiDef defOverride[] =
    {
        {mjITEM_SEPARATOR, "Contact Override", 1},
        {mjITEM_EDITNUM,   "Margin",        2, &(m->opt.o_margin),          "1"},
        {mjITEM_EDITNUM,   "Sol Imp",       2, &(m->opt.o_solimp),          "5"},
        {mjITEM_EDITNUM,   "Sol Ref",       2, &(m->opt.o_solref),          "2"},
        {mjITEM_END}
    };

    // add physics
    mjui_add(&ui0, defPhysics);

    // add flags programmatically
    mjuiDef defFlag[] =
    {
        {mjITEM_CHECKINT,  "", 2, NULL, ""},
        {mjITEM_END}
    };
    for( i=0; i<mjNDISABLE; i++ )
    {
        strcpy(defFlag[0].name, mjDISABLESTRING[i]);
        defFlag[0].pdata = settings.disable + i;
        mjui_add(&ui0, defFlag);
    }
    mjui_add(&ui0, defEnableFlags);
    for( i=0; i<mjNENABLE; i++ )
    {
        strcpy(defFlag[0].name, mjENABLESTRING[i]);
        defFlag[0].pdata = settings.enable + i;
        mjui_add(&ui0, defFlag);
    }

    // add contact override
    mjui_add(&ui0, defOverride);
}



// make rendering section of UI
void makerendering(int oldstate)
{
    int i;
    unsigned int j;

    mjuiDef defRendering[] =
    {
        {mjITEM_SECTION,    "Rendering",        oldstate, NULL,             "AR"},
        {mjITEM_SELECT,     "Camera",           2, &(settings.camera),      "Free\nTracking"},
        {mjITEM_SELECT,     "Label",            2, &(vopt.label),
            "None\nBody\nJoint\nGeom\nSite\nCamera\nLight\nTendon\nActuator\nConstraint\nSkin\nSelection\nSel Pnt\nForce"},
        {mjITEM_SELECT,     "Frame",            2, &(vopt.frame),
            "None\nBody\nGeom\nSite\nCamera\nLight\nWorld"},
        {mjITEM_SEPARATOR,  "Model Elements",   1},
        {mjITEM_END}
    };
    mjuiDef defOpenGL[] =
    {
        {mjITEM_SEPARATOR, "OpenGL Effects", 1},
        {mjITEM_END}
    };

    // add model cameras, up to UI limit
    for( i=0; i<mjMIN(m->ncam, mjMAXUIMULTI-2); i++ )
    {
        // prepare name
        char camname[mjMAXUITEXT] = "\n";
        if( m->names[m->name_camadr[i]] )
            strcat(camname, m->names+m->name_camadr[i]);
        else
            sprintf(camname, "\nCamera %d", i);

        // check string length
        if( strlen(camname) + strlen(defRendering[1].other)>=mjMAXUITEXT-1 )
            break;

        // add camera
        strcat(defRendering[1].other, camname);
    }

    // add rendering standard
    mjui_add(&ui0, defRendering);

    // add flags programmatically
    mjuiDef defFlag[] =
    {
        {mjITEM_CHECKBYTE,  "", 2, NULL, ""},
        {mjITEM_END}
    };
    for( i=0; i<mjNVISFLAG; i++ )
    {
        // set name, remove "&"
        strcpy(defFlag[0].name, mjVISSTRING[i][0]);
        for( j=0; j<strlen(mjVISSTRING[i][0]); j++ )
            if( mjVISSTRING[i][0][j]=='&' )
            {
                strcpy(defFlag[0].name+j, mjVISSTRING[i][0]+j+1);
                break;
            }

        // set shortcut and data
        sprintf(defFlag[0].other, " %s", mjVISSTRING[i][2]);
        defFlag[0].pdata = vopt.flags + i;
        mjui_add(&ui0, defFlag);
    }
    mjui_add(&ui0, defOpenGL);
    for( i=0; i<mjNRNDFLAG; i++ )
    {
        strcpy(defFlag[0].name, mjRNDSTRING[i][0]);
        sprintf(defFlag[0].other, " %s", mjRNDSTRING[i][2]);
        defFlag[0].pdata = scn.flags + i;
        mjui_add(&ui0, defFlag);
    }
}



// make group section of UI
void makegroup(int oldstate)
{
    mjuiDef defGroup[] =
    {
        {mjITEM_SECTION,    "Group enable",     oldstate, NULL,             "AG"},
        {mjITEM_SEPARATOR,  "Geom groups",  1},
        {mjITEM_CHECKBYTE,  "Geom 0",           2, vopt.geomgroup,          " 0"},
        {mjITEM_CHECKBYTE,  "Geom 1",           2, vopt.geomgroup+1,        " 1"},
        {mjITEM_CHECKBYTE,  "Geom 2",           2, vopt.geomgroup+2,        " 2"},
        {mjITEM_CHECKBYTE,  "Geom 3",           2, vopt.geomgroup+3,        " 3"},
        {mjITEM_CHECKBYTE,  "Geom 4",           2, vopt.geomgroup+4,        " 4"},
        {mjITEM_CHECKBYTE,  "Geom 5",           2, vopt.geomgroup+5,        " 5"},
        {mjITEM_SEPARATOR,  "Site groups",  1},
        {mjITEM_CHECKBYTE,  "Site 0",           2, vopt.sitegroup,          "S0"},
        {mjITEM_CHECKBYTE,  "Site 1",           2, vopt.sitegroup+1,        "S1"},
        {mjITEM_CHECKBYTE,  "Site 2",           2, vopt.sitegroup+2,        "S2"},
        {mjITEM_CHECKBYTE,  "Site 3",           2, vopt.sitegroup+3,        "S3"},
        {mjITEM_CHECKBYTE,  "Site 4",           2, vopt.sitegroup+4,        "S4"},
        {mjITEM_CHECKBYTE,  "Site 5",           2, vopt.sitegroup+5,        "S5"},
        {mjITEM_SEPARATOR,  "Joint groups", 1},
        {mjITEM_CHECKBYTE,  "Joint 0",          2, vopt.jointgroup,         ""},
        {mjITEM_CHECKBYTE,  "Joint 1",          2, vopt.jointgroup+1,       ""},
        {mjITEM_CHECKBYTE,  "Joint 2",          2, vopt.jointgroup+2,       ""},
        {mjITEM_CHECKBYTE,  "Joint 3",          2, vopt.jointgroup+3,       ""},
        {mjITEM_CHECKBYTE,  "Joint 4",          2, vopt.jointgroup+4,       ""},
        {mjITEM_CHECKBYTE,  "Joint 5",          2, vopt.jointgroup+5,       ""},
        {mjITEM_SEPARATOR,  "Tendon groups",    1},
        {mjITEM_CHECKBYTE,  "Tendon 0",         2, vopt.tendongroup,        ""},
        {mjITEM_CHECKBYTE,  "Tendon 1",         2, vopt.tendongroup+1,      ""},
        {mjITEM_CHECKBYTE,  "Tendon 2",         2, vopt.tendongroup+2,      ""},
        {mjITEM_CHECKBYTE,  "Tendon 3",         2, vopt.tendongroup+3,      ""},
        {mjITEM_CHECKBYTE,  "Tendon 4",         2, vopt.tendongroup+4,      ""},
        {mjITEM_CHECKBYTE,  "Tendon 5",         2, vopt.tendongroup+5,      ""},
        {mjITEM_SEPARATOR,  "Actuator groups", 1},
        {mjITEM_CHECKBYTE,  "Actuator 0",       2, vopt.actuatorgroup,      ""},
        {mjITEM_CHECKBYTE,  "Actuator 1",       2, vopt.actuatorgroup+1,    ""},
        {mjITEM_CHECKBYTE,  "Actuator 2",       2, vopt.actuatorgroup+2,    ""},
        {mjITEM_CHECKBYTE,  "Actuator 3",       2, vopt.actuatorgroup+3,    ""},
        {mjITEM_CHECKBYTE,  "Actuator 4",       2, vopt.actuatorgroup+4,    ""},
        {mjITEM_CHECKBYTE,  "Actuator 5",       2, vopt.actuatorgroup+5,    ""},
        {mjITEM_END}
    };

    // add section
    mjui_add(&ui0, defGroup);
}

/* ----- added by luke ----- */

// make a custom gripper section of the ui
void makeGripperUI(int oldstate)
{
    int i;

    mjuiDef defGripper[] =
    {
        {mjITEM_SECTION, "Gripper", oldstate,   NULL,   "AJ"},
        {mjITEM_END}
    };
    mjuiDef defSlider[] =
    {
        {mjITEM_SLIDERNUM, "", 2, NULL, "0 1"},
        {mjITEM_END}
    };
    mjui_add(&ui1, defGripper);

    bool base_xyz = luke::use_base_xyz();

    if (not base_xyz) {

        defSlider[0].state = 4;

        std::vector<std::string> slider_names {
            "Prismatic", "Revolute", "Palm", "Base Z"
        };
        std::vector<void*> slider_values {
            &luke::target_.end.x, &luke::target_.end.th, &luke::target_.end.z,
            &luke::target_.base.z
        };
        std::vector<std::string> slider_ranges {
            "0.05 0.14", "-0.6 0.6", "0.0 0.16", "-0.1 0.1"
        };

        for (i = 0; i < slider_names.size(); i++) {

            // set the data address
            defSlider[0].pdata = slider_values[i];

            mju_strncpy(defSlider[0].name, slider_names[i].c_str(), mjMAXUINAME);
            mju_strncpy(defSlider[0].other, slider_ranges[i].c_str(), mjMAXUINAME);

            // add
            mjui_add(&ui1, defSlider);
        }
    }
    else if (base_xyz) {
        defSlider[0].state = 6;

        std::vector<std::string> slider_names {
            "Prismatic", "Revolute", "Palm", "Base X", "Base Y", "Base Z"
        };
        std::vector<void*> slider_values {
            &luke::target_.end.x, &luke::target_.end.th, &luke::target_.end.z,
            &luke::target_.base.x, &luke::target_.base.y, &luke::target_.base.z
        };
        std::vector<std::string> slider_ranges {
            "0.05 0.14", "-0.6 0.6", "0.0 0.16", "-0.1 0.1", "-0.1 0.1", "-0.1 0.1"
        };

        for (i = 0; i < slider_names.size(); i++) {

            // set the data address
            defSlider[0].pdata = slider_values[i];

            mju_strncpy(defSlider[0].name, slider_names[i].c_str(), mjMAXUINAME);
            mju_strncpy(defSlider[0].other, slider_ranges[i].c_str(), mjMAXUINAME);

            // add
            mjui_add(&ui1, defSlider);
        }
    }

    // for (i = 0; i < slider_names.size(); i++) {

    //     // set the data address
    //     defSlider[0].pdata = slider_values[i];

    //     mju_strncpy(defSlider[0].name, slider_names[i].c_str(), mjMAXUINAME);
    //     mju_strncpy(defSlider[0].other, slider_ranges[i].c_str(), mjMAXUINAME);

    //     // add
    //     mjui_add(&ui1, defSlider);
    // }
}

void makeActionsUI(int oldstate)
{
    mjuiDef defActions[] =
    {
        {mjITEM_SECTION, "Actions",    oldstate,  NULL,   " #303"},
        {mjITEM_BUTTON, "Gripper X+",         2,  NULL,   " #304"},
        {mjITEM_BUTTON, "Gripper X-",         2,  NULL,   " #305"},
        {mjITEM_BUTTON, "Gripper pX+",        2,  NULL,   " #306"},
        {mjITEM_BUTTON, "Gripper pX-",        2,  NULL,   " #307"},
        {mjITEM_BUTTON, "Gripper Y+",         2,  NULL,   " #308"},
        {mjITEM_BUTTON, "Gripper Y-",         2,  NULL,   " #309"},
        {mjITEM_BUTTON, "Gripper rY+",        2,  NULL,   " #310"},
        {mjITEM_BUTTON, "Gripper rY-",        2,  NULL,   " #310"},
        {mjITEM_BUTTON, "Gripper Z+",         2,  NULL,   " #304"},
        {mjITEM_BUTTON, "Gripper Z-",         2,  NULL,   " #305"},
        {mjITEM_BUTTON, "Base X+",            2,  NULL,   " #306"},
        {mjITEM_BUTTON, "Base X-",            2,  NULL,   " #307"},
        {mjITEM_BUTTON, "Base Y+",            2,  NULL,   " #308"},
        {mjITEM_BUTTON, "Base Y-",            2,  NULL,   " #309"},
        {mjITEM_BUTTON, "Base Z+",            2,  NULL,   " #310"},
        {mjITEM_BUTTON, "Base Z-",            2,  NULL,   " #310"},
        {mjITEM_SLIDERNUM, "Motor mm",        2,  &settings.action_motor_mm,        "0.0 20.0"},
        {mjITEM_SLIDERNUM, "Motor rad",       2,  &settings.action_motor_rad,       "0.0 0.2"},
        {mjITEM_SLIDERNUM, "Base mm",         2,  &settings.action_base_mm,         "0.0 20.0"},
        {mjITEM_SLIDERNUM, "Base rad",        2,  &settings.action_base_rad,        "0.0 0.2"},
        {mjITEM_BUTTON, "Reward",             2,  NULL,   " #311"},
        {mjITEM_CHECKINT, "Debug",            2,  &myMjClass.s_.debug,   " #312"},
        {mjITEM_CHECKINT, "Env steps",        2,  &settings.env_steps, " #313"},
        {mjITEM_CHECKINT, "Full step",        2,  &settings.complete_action_steps, " #314"},
        {mjITEM_END}
    };

    mjui_add(&ui1, defActions);
}

void makeSettingsUI(int oldstate)
{
    mjuiDef defActions[] =
    {
        {mjITEM_SECTION,  "Sim Settings",      oldstate,  NULL,   " #500"},
        {mjITEM_CHECKINT, "Debug",             2, &myMjClass.s_.debug,             " #600"},
        {mjITEM_SLIDERNUM,"mj timestep",       2, &myMjClass.s_.mujoco_timestep,   "0.00001 0.003"},
        {mjITEM_CHECKINT, "curve_validation",  2, &myMjClass.s_.curve_validation,  " #601"},
        {mjITEM_SLIDERNUM,"tip_force",         2, &myMjClass.s_.tip_force_applied, "-10 10"},
        {mjITEM_CHECKINT, "randomise_colours", 2, &myMjClass.s_.randomise_colours, " #602"},
        {mjITEM_SLIDERNUM,"finger_thickness",  2, &settings.finger_thickness,  "0.5 1.5"},
        {mjITEM_BUTTON,   "apply thickness",   2, NULL,                            " #602"},
        {mjITEM_SLIDERINT,"state_prev_n",      2, &myMjClass.s_.state_n_prev_steps,  "0 5"},
        {mjITEM_SLIDERINT,"sensor_prev_n",     2, &myMjClass.s_.sensor_n_prev_steps, "0 5"},
        {mjITEM_SLIDERINT,"state_mode",        2, &myMjClass.s_.state_sample_mode,   "0 5"},
        {mjITEM_SLIDERINT,"sensor_mode",       2, &myMjClass.s_.sensor_sample_mode,  "0 5"},
        {mjITEM_SLIDERNUM,"time4action",       2, &myMjClass.s_.time_for_action,     "0.1 1.0"},
        {mjITEM_END}
    };

    mjui_add(&ui1, defActions);
}

void makeObjectUI(int oldstate)
{
    int i;

    // doesn't work...
    std::vector<std::string> object_names = luke::get_objects();
    int num_objects = object_names.size();
    std::string str_num = std::to_string(num_objects);
    char lims[] = "0 00";
    lims[4] = '0'; // overwrite null terminator to 0

    if (str_num.size() == 1) {
        lims[4] = str_num[0];
    }
    else if (str_num.size() == 2) {
        lims[3] = str_num[0];
        lims[4] = str_num[1];
    }
    else if (str_num.size() == 3) {
        lims[2] = str_num[0];
        lims[3] = str_num[1];
        lims[4] = str_num[2];
    }
    else {
        throw std::runtime_error("num_objects string size not 1,2,or 3");
    }

    // lims[2] = '0' + num_objects + '\0';

    // std::cout << "lims is " << lims << '\n';

    mjuiDef defObjectUI[] =
    {
        {mjITEM_SECTION,   "Objects",       1, NULL,                    " #300"},
        {mjITEM_BUTTON,    "Reset",         2, NULL,                    " #301"},
        {mjITEM_BUTTON,    "Respawn",       2, NULL,                    " #302"},
        {mjITEM_BUTTON,    "Print forces",  2, NULL,                    " #303"},
        {mjITEM_BUTTON,    "Ground forces",  2, NULL,                   " #303"},
        {mjITEM_BUTTON,    "Object forces",  2, NULL,                   " #303"},
        {mjITEM_BUTTON,    "All forces",     2, NULL,                   " #303"},
        {mjITEM_BUTTON,    "Print curve fit",2, NULL,                   " #304"},
        {mjITEM_BUTTON,    "Wipe curve fit", 2, NULL,                   " #305"},
        {mjITEM_BUTTON,    "Validate regime",2, NULL,                   " #311"},
        {mjITEM_BUTTON,    "obj. rgb rand",  2, NULL,                   " #306"},
        {mjITEM_BUTTON,    "gnd rgb rand",  2, NULL,                    " #307"},
        {mjITEM_BUTTON,    "fing. rgb rand", 2, NULL,                   " #308"},
        {mjITEM_BUTTON,    "all rgb rand",  2, NULL,                    " #309"},
        {mjITEM_BUTTON,    "none rgb rand", 2, NULL,                    " #310"},
        {mjITEM_BUTTON,   "find timestep",     2, NULL,                 " #311"},
        {mjITEM_BUTTON,   "cal. gauges",     2, NULL,                   " #312"},
        {mjITEM_BUTTON,   "print stiffness",   2, NULL,                 " #313"},
        {mjITEM_BUTTON,   "apply seg frc",   2, NULL,                   " #314"},
        {mjITEM_BUTTON,   "apply UDL",   2, NULL,                   " #315"},
        {mjITEM_BUTTON,   "apply tip frc",   2, NULL,                   " #316"},
        {mjITEM_BUTTON,   "wipe seg frc",    2, NULL,                   " #317"},
        {mjITEM_BUTTON,   "apply gram frc",    2, NULL,                   " #317"},
        {mjITEM_SLIDERINT,   "seg num",           2, &settings.seg_num_for_frc, "0 10"},
        {mjITEM_SLIDERNUM,  "force",         2, &settings.seg_force, "0 10"},
        {mjITEM_SLIDERNUM,  "moment",         2, &settings.seg_moment, "0 2"},
        {mjITEM_SLIDERINT,   "frc style",     2, &settings.force_style, "0 2"},
        {mjITEM_SLIDERINT,   "gram frc",      2, &settings.gram_force, "0 5"},

        // {mjITEM_BUTTON,    "Copy pose",     2, NULL,                    " #304"},
        {mjITEM_SLIDERINT, "Live Object",   3, &settings.object_int,    "0 20"},
        {mjITEM_SLIDERINT, "x noise",       3, &settings.object_x_noise_mm, "-10 10"},
        {mjITEM_SLIDERINT, "y noise",       3, &settings.object_y_noise_mm, "-10 10"},
        {mjITEM_SLIDERINT, "z rotation",    3, &settings.object_z_rot_deg,  "0 360"},
        // {mjITEM_BUTTON,    "Reset to key",  3},
        // {mjITEM_BUTTON,    "Set key",       3},
        {mjITEM_BUTTON,   "visibility",    2, NULL,                   " #317"},
        {mjITEM_BUTTON,   "spawn scene",   2, NULL,                   " #318"},
        {mjITEM_SLIDERINT, "scene obj",   3, &settings.scene_objects,    "0 20"},
        {mjITEM_END}
    };

    mjui_add(&ui1, defObjectUI);
}

// make joint section of UI
void makejoint(int oldstate)
{
    int i;

    mjuiDef defJoint[] =
    {
        {mjITEM_SECTION, "Joint", oldstate, NULL, "AJ"},
        {mjITEM_END}
    };
    mjuiDef defSlider[] =
    {
        {mjITEM_SLIDERNUM, "", 2, NULL, "0 1"},
        {mjITEM_END}
    };

    // add section
    mjui_add(&ui1, defJoint);
    defSlider[0].state = 4;

    // add scalar joints, exit if UI limit reached
    int itemcnt = 0;
    for( i=0; i<m->njnt && itemcnt<mjMAXUIITEM; i++ )
        if( (m->jnt_type[i]==mjJNT_HINGE || m->jnt_type[i]==mjJNT_SLIDE) )
        {
            // skip if joint group is disabled
            if( !vopt.jointgroup[mjMAX(0, mjMIN(mjNGROUP-1, m->jnt_group[i]))] )
                continue;

            // set data and name
            defSlider[0].pdata = d->qpos + m->jnt_qposadr[i];
            if( m->names[m->name_jntadr[i]] )
                mju_strncpy(defSlider[0].name, m->names+m->name_jntadr[i],
                            mjMAXUINAME);
            else
                sprintf(defSlider[0].name, "joint %d", i);

            // set range
            if( m->jnt_limited[i] )
                sprintf(defSlider[0].other, "%.4g %.4g",
                    m->jnt_range[2*i], m->jnt_range[2*i+1]);
            else if( m->jnt_type[i]==mjJNT_SLIDE )
                strcpy(defSlider[0].other, "-1 1");
            else
                strcpy(defSlider[0].other, "-3.1416 3.1416");

            // add and count
            mjui_add(&ui1, defSlider);
            itemcnt++;
        }
}

/* ----- end of added by luke ----- */

// make control section of UI
void makecontrol(int oldstate)
{
    int i;

    mjuiDef defControl[] =
    {
        {mjITEM_SECTION, "Control", oldstate, NULL, "AC"},
        {mjITEM_BUTTON,  "Clear all", 2},
        {mjITEM_END}
    };
    mjuiDef defSlider[] =
    {
        {mjITEM_SLIDERNUM, "", 2, NULL, "0 1"},
        {mjITEM_END}
    };

    // add section
    mjui_add(&ui1, defControl);
    defSlider[0].state = 2;

    // add controls, exit if UI limit reached (Clear button already added)
    int itemcnt = 1;
    for( i=0; i<m->nu && itemcnt<mjMAXUIITEM; i++ )
    {
        // skip if actuator group is disabled
        if( !vopt.actuatorgroup[mjMAX(0, mjMIN(mjNGROUP-1, m->actuator_group[i]))] )
            continue;

        // set data and name
        defSlider[0].pdata = d->ctrl + i;
        if( m->names[m->name_actuatoradr[i]] )
            mju_strncpy(defSlider[0].name, m->names+m->name_actuatoradr[i],
                        mjMAXUINAME);
        else
            sprintf(defSlider[0].name, "control %d", i);

        // set range
        if( m->actuator_ctrllimited[i] )
            sprintf(defSlider[0].other, "%.4g %.4g",
                m->actuator_ctrlrange[2*i], m->actuator_ctrlrange[2*i+1]);
        else
            strcpy(defSlider[0].other, "-1 1");

        // add and count
        mjui_add(&ui1, defSlider);
        itemcnt++;
    }
}



// make model-dependent UI sections
void makesections(void)
{
    int i;

    // get section open-close state, UI 0
    int oldstate0[NSECT0];
    for( i=0; i<NSECT0; i++ )
    {
        oldstate0[i] = 0;
        if( ui0.nsect>i )
            oldstate0[i] = ui0.sect[i].state;
    }

    // get section open-close state, UI 1
    int oldstate1[NSECT1];
    for( i=0; i<NSECT1; i++ )
    {
        oldstate1[i] = 0;
        if( ui1.nsect>i )
            oldstate1[i] = ui1.sect[i].state;
    }

    // clear model-dependent sections of UI
    ui0.nsect = SECT_PHYSICS;
    ui1.nsect = 0;

    // make
    makephysics(oldstate0[SECT_PHYSICS]);
    makerendering(oldstate0[SECT_RENDERING]);
    makegroup(oldstate0[SECT_GROUP]);
    makejoint(oldstate1[SECT_JOINT]);
    makecontrol(oldstate1[SECT_CONTROL]);

    // added by luke
    makeGripperUI(oldstate1[SECT_GRIPPER]);
    makeObjectUI(oldstate1[SECT_OBJECT]);
    makeActionsUI(oldstate1[SECT_ACTION]);
    makeSettingsUI(oldstate1[SECT_SETTINGS]);
}



//-------------------------------- utility functions ------------------------------------

// align and scale view
void alignscale(void)
{
    // autoscale
    cam.lookat[0] = m->stat.center[0];
    cam.lookat[1] = m->stat.center[1];
    cam.lookat[2] = m->stat.center[2];
    cam.distance = 1.5 * m->stat.extent;

    // set to free camera
    cam.type = mjCAMERA_FREE;
}



// copy qpos to clipboard as key
void copykey(void)
{
    char clipboard[5000] = "<key qpos='";
    char buf[200];

    // prepare string
    for( int i=0; i<m->nq; i++ )
    {
        sprintf(buf, i==m->nq-1 ? "%g" : "%g ", d->qpos[i]);
        strcat(clipboard, buf);
    }
    strcat(clipboard, "'/>");

    // copy to clipboard
    glfwSetClipboardString(window, clipboard);
}



// millisecond timer, for MuJoCo built-in profiler
mjtNum timer(void)
{
    return (mjtNum)(1000*glfwGetTime());
}



// clear all times
void cleartimers(void)
{
    for( int i=0; i<mjNTIMER; i++ )
    {
        d->timer[i].duration = 0;
        d->timer[i].number = 0;
    }
}



// update UI 0 when MuJoCo structures change (except for joint sliders)
void updatesettings(void)
{
    int i;

    // physics flags
    for( i=0; i<mjNDISABLE; i++ )
        settings.disable[i] = ((m->opt.disableflags & (1<<i)) !=0 );
    for( i=0; i<mjNENABLE; i++ )
        settings.enable[i] = ((m->opt.enableflags & (1<<i)) !=0 );

    // camera
    if( cam.type==mjCAMERA_FIXED )
        settings.camera = 2 + cam.fixedcamid;
    else if( cam.type==mjCAMERA_TRACKING )
        settings.camera = 1;
    else
        settings.camera = 0;

    // update UI
    mjui_update(-1, -1, &ui0, &uistate, &con);
}



// drop file callback
void drop(GLFWwindow* window, int count, const char** paths)
{
    // make sure list is non-empty
    if( count>0 )
    {
        mju_strncpy(filename, paths[0], 1000);
        settings.loadrequest = 1;
    }
}



// load mjb or xml model
void loadmodel(void)
{
    // clear request
    settings.loadrequest = 0;

    /* original code
    // make sure filename is not empty
    if( !filename[0]  )
        return;

    // load and compile
    char error[500] = "";
    mjModel* mnew = 0;
    if( strlen(filename)>4 && !strcmp(filename+strlen(filename)-4, ".mjb") )
    {
        mnew = mj_loadModel(filename, NULL);
        if( !mnew )
            strcpy(error, "could not load binary model");
    }
    else
        mnew = mj_loadXML(filename, NULL, error, 500);
    if( !mnew )
    {
        printf("%s\n", error);
        return;
    }

    // compiler warning: print and pause
    if( error[0] )
    {
        // mj_forward() below will print the warning message
        printf("Model compiled, but simulation warning (paused):\n  %s\n\n",
                error);
        settings.run = 0;
    }

    // delete old model, assign new
    mj_deleteData(d);
    mj_deleteModel(m);
    m = mnew;
    d = mj_makeData(m);
    mj_forward(m, d);

    // added by luke
    // initialise the model
    luke::init(m, d);
    */

    std::cout << "Loading model from: " << filename << "\n";
    char error[500] = "";
    m = mj_loadXML(filename, 0, error, 500);
    if (error[0] != '\0') std::cout << "Load error: " << error << '\n';
    d = mj_makeData(m);

    // initialise my simulation class with the pointers
    myMjClass.init(m, d);

    // added by luke, old version, assign new pointers
    // myMjClass.load(filename);
    // m = myMjClass.model;
    // d = myMjClass.data;

    // re-create scene and context
    mjv_makeScene(m, &scn, maxgeom);
    mjr_makeContext(m, &con, 50*(settings.font+1));

    // clear perturbation state
    pert.active = 0;
    pert.select = 0;
    pert.skinselect = -1;

    // align and scale view, update scene
    alignscale();
    mjv_updateScene(m, d, &vopt, &pert, &cam, mjCAT_ALL, &scn);

    // set window title to model name
    if( window && m->names )
    {
        char title[200] = "Simulate : ";
        strcat(title, m->names);
        glfwSetWindowTitle(window, title);
    }

    // set keyframe range and divisions
    ui0.sect[SECT_SIMULATION].item[5].slider.range[0] = 0;
    ui0.sect[SECT_SIMULATION].item[5].slider.range[1] = mjMAX(0, m->nkey - 1);
    ui0.sect[SECT_SIMULATION].item[5].slider.divisions = mjMAX(1, m->nkey - 1);

    // rebuild UI sections
    makesections();

    // full ui update
    uiModify(window, &ui0, &uistate, &con);
    uiModify(window, &ui1, &uistate, &con);
    updatesettings();
}



//--------------------------------- UI hooks (for uitools.c) ----------------------------

// determine enable/disable item state given category
int uiPredicate(int category, void* userdata)
{
    switch( category )
    {
    case 2:                 // require model
        return (m!=NULL);

    case 3:                 // require model and nkey
        return (m && m->nkey);

    case 4:                 // require model and paused
        return (m && !settings.run);

    default:
        return 1;
    }
}



// set window layout
void uiLayout(mjuiState* state)
{
    mjrRect* rect = state->rect;

    // set number of rectangles
    state->nrect = 4;

    // rect 0: entire framebuffer
    rect[0].left = 0;
    rect[0].bottom = 0;
    glfwGetFramebufferSize(window, &rect[0].width, &rect[0].height);

    // rect 1: UI 0
    rect[1].left = 0;
    rect[1].width = settings.ui0 ? ui0.width : 0;
    rect[1].bottom = 0;
    rect[1].height = rect[0].height;

    // rect 2: UI 1
    rect[2].width = settings.ui1 ? ui1.width : 0;
    rect[2].left = mjMAX(0, rect[0].width - rect[2].width);
    rect[2].bottom = 0;
    rect[2].height = rect[0].height;

    // rect 3: 3D plot (everything else is an overlay)
    rect[3].left = rect[1].width;
    rect[3].width = mjMAX(0, rect[0].width - rect[1].width - rect[2].width);
    rect[3].bottom = 0;
    rect[3].height = rect[0].height;
}



// handle UI event
void uiEvent(mjuiState* state)
{
    int i;
    char err[200];

    // call UI 0 if event is directed to it
    if( (state->dragrect==ui0.rectid) ||
        (state->dragrect==0 && state->mouserect==ui0.rectid) ||
        state->type==mjEVENT_KEY )
    {
        // process UI event
        mjuiItem* it = mjui_event(&ui0, state, &con);

        // file section
        if( it && it->sectionid==SECT_FILE )
        {
            switch( it->itemid )
            {
            case 0:             // Save xml
                if( !mj_saveLastXML("mjmodel.xml", m, err, 200) )
                    printf("Save XML error: %s", err);
                break;

            case 1:             // Save mjb
                mj_saveModel(m, "mjmodel.mjb", NULL, 0);
                break;

            case 2:             // Print model
                mj_printModel(m, "MJMODEL.TXT");
                break;

            case 3:             // Print data
                mj_printData(m, d, "MJDATA.TXT");
                break;

            case 4:             // Quit
                settings.exitrequest = 1;
                break;
            }
        }

        // option section
        else if( it && it->sectionid==SECT_OPTION )
        {
            switch( it->itemid )
            {
            case 0:             // Spacing
                ui0.spacing = mjui_themeSpacing(settings.spacing);
                ui1.spacing = mjui_themeSpacing(settings.spacing);
                break;

            case 1:             // Color
                ui0.color = mjui_themeColor(settings.color);
                ui1.color = mjui_themeColor(settings.color);
                break;

            case 2:             // Font
                mjr_changeFont(50*(settings.font+1), &con);
                break;

            case 9:             // Full screen
                if( glfwGetWindowMonitor(window) )
                {
                    // restore window from saved data
                    glfwSetWindowMonitor(window, NULL, windowpos[0], windowpos[1],
                                         windowsize[0], windowsize[1], 0);
                }

                // currently windowed: switch to full screen
                else
                {
                    // save window data
                    glfwGetWindowPos(window, windowpos, windowpos+1);
                    glfwGetWindowSize(window, windowsize, windowsize+1);

                    // switch
                    glfwSetWindowMonitor(window, glfwGetPrimaryMonitor(), 0, 0,
                                         vmode.width, vmode.height, vmode.refreshRate);
                }

                // reinstante vsync, just in case
                glfwSwapInterval(settings.vsync);
                break;

            case 10:            // Vertical sync
                glfwSwapInterval(settings.vsync);
                break;
            

            case 18:            // apply noise
            case 19:            // mag slider
            case 20:            // mean slider
            case 21:            // std slider
                // myMjClass.tick();
                // while (myMjClass.tock() < 1) {};
                // throw std::runtime_error("");
                // std::cout << it->itemid << '\n';
                myMjClass.s_.set_use_noise(settings.all_sensors_use_noise);
                myMjClass.s_.apply_noise_params(myMjClass.uniform_dist);
                break;

            //     // do nothing
            //     break;
            }

            // modify UI
            uiModify(window, &ui0, state, &con);
            uiModify(window, &ui1, state, &con);
        }

        // simulation section
        else if( it && it->sectionid==SECT_SIMULATION )
        {
            switch( it->itemid )
            {
            case 1:             // Reset
                if( m )
                {
                    /* original code replaced by luke::reset
                    mj_resetData(m, d);
                    mj_forward(m, d);
                    */
                    // luke::reset(m, d);
                    myMjClass.reset();
                    profilerupdate();
                    sensorupdate();
                    updatesettings();
                }
                break;

            case 2:             // Reload
                settings.loadrequest = 1;
                break;

            case 3:             // Align
                alignscale();
                updatesettings();
                break;

            case 4:             // Copy pose
                copykey();
                break;

            case 5:             // Adjust key
            case 6:             // Reset to key
                i = settings.key;
                /* original code replaced by luke::keyframe
                d->time = m->key_time[i];
                mju_copy(d->qpos, m->key_qpos+i*m->nq, m->nq);
                mju_copy(d->qvel, m->key_qvel+i*m->nv, m->nv);
                mju_copy(d->act, m->key_act+i*m->na, m->na);
				mju_copy(d->mocap_pos, m->key_mpos+i*3*m->nmocap, 3*m->nmocap);
				mju_copy(d->mocap_quat, m->key_mquat+i*4*m->nmocap, 4*m->nmocap);
                */
                luke::keyframe(m, d, i);
                mj_forward(m, d);
                profilerupdate();
                sensorupdate();
                updatesettings();
                break;

            case 7:             // Set key
                i = settings.key;
                m->key_time[i] = d->time;
                mju_copy(m->key_qpos+i*m->nq, d->qpos, m->nq);
                mju_copy(m->key_qvel+i*m->nv, d->qvel, m->nv);
                mju_copy(m->key_act+i*m->na, d->act, m->na);
				mju_copy(m->key_mpos+i*3*m->nmocap, d->mocap_pos, 3*m->nmocap);
				mju_copy(m->key_mquat+i*4*m->nmocap, d->mocap_quat, 4*m->nmocap);
                break;
            }
        }

        // physics section
        else if( it && it->sectionid==SECT_PHYSICS )
        {
            // update disable flags in mjOption
            m->opt.disableflags = 0;
            for( i=0; i<mjNDISABLE; i++ )
                if( settings.disable[i] )
                    m->opt.disableflags |= (1<<i);

            // update enable flags in mjOption
            m->opt.enableflags = 0;
            for( i=0; i<mjNENABLE; i++ )
                if( settings.enable[i] )
                    m->opt.enableflags |= (1<<i);
        }

        // rendering section
        else if( it && it->sectionid==SECT_RENDERING )
        {
            // set camera in mjvCamera
            if( settings.camera==0 )
                cam.type = mjCAMERA_FREE;
            else if( settings.camera==1 )
            {
                if( pert.select>0 )
                {
                    cam.type = mjCAMERA_TRACKING;
                    cam.trackbodyid = pert.select;
                    cam.fixedcamid = -1;
                }
                else
                {
                    cam.type = mjCAMERA_FREE;
                    settings.camera = 0;
                    mjui_update(SECT_RENDERING, -1, &ui0, &uistate, &con);
                }
            }
            else
            {
                cam.type = mjCAMERA_FIXED;
                cam.fixedcamid = settings.camera - 2;
            }
        }

        // group section
        else if( it && it->sectionid==SECT_GROUP )
        {
            // remake joint section if joint group changed
            if( it->name[0]=='J' && it->name[1]=='o' )
            {
                ui1.nsect = SECT_JOINT;
                makejoint(ui1.sect[SECT_JOINT].state);
                ui1.nsect = NSECT1;
                uiModify(window, &ui1, state, &con);
            }

            // remake control section if actuator group changed
            if( it->name[0]=='A' && it->name[1]=='c' )
            {
                ui1.nsect = SECT_CONTROL;
                makecontrol(ui1.sect[SECT_CONTROL].state);
                ui1.nsect = NSECT1;
                uiModify(window, &ui1, state, &con);
            }
        }

        // stop if UI processed event
        if( it!=NULL || (state->type==mjEVENT_KEY && state->key==0) )
            return;
    }

    // call UI 1 if event is directed to it
    if( (state->dragrect==ui1.rectid) ||
        (state->dragrect==0 && state->mouserect==ui1.rectid) ||
        state->type==mjEVENT_KEY )
    {
        // process UI event
        mjuiItem* it = mjui_event(&ui1, state, &con);

        // control section
        if( it && it->sectionid==SECT_CONTROL )
        {
            // clear controls
            if( it->itemid==0 )
            {
                mju_zero(d->ctrl, m->nu);
                mjui_update(SECT_CONTROL, -1, &ui1, &uistate, &con);
            }
        }

        // added by luke
        // gripper section
        else if (it and it->sectionid == SECT_GRIPPER)
        {
            // std::cout << "case " << it->itemid << '\n';
            switch (it->itemid)
            {
                // changing the gripper slider
                default: {
                    luke::target_.end.update_x_th_z();
                    break;
                }
            }
        }

        else if (it and it->sectionid == SECT_SETTINGS)
        {
            // std::cout << "it->itemid is " << it->itemid << '\n';

            switch (it->itemid)
            {
                case 6:
                    std::cout << "Applying finger thickness of " << settings.finger_thickness << " mm\n";
                    myMjClass.set_finger_thickness(settings.finger_thickness * 1e-3);
                    myMjClass.reset();
                    break;
            }
        }

        else if (it and it->sectionid == SECT_ACTION)
        {
            // // for testing
            // std::cout << "case " << it->itemid << '\n';
            switch (it->itemid)
            {
                case 0: case 1: case 2: case 3: case 4: case 5: case 6: case 7: 
                case 8: case 9: case 10: case 11: case 12: case 13: case 14: case 15: {
                    myMjClass.set_action(it->itemid);
                    if (settings.complete_action_steps) {
                        myMjClass.action_step();
                    }
                    break;
                }

                case 16: case 17: case 18: case 19: {

                    myMjClass.s_.gripper_X.value = settings.action_motor_mm * 1e-3;
                    myMjClass.s_.gripper_prismatic_X.value = settings.action_motor_mm * 1e-3;
                    myMjClass.s_.gripper_Y.value = settings.action_motor_mm * 1e-3;
                    myMjClass.s_.gripper_revolute_Y.value = settings.action_motor_rad;
                    myMjClass.s_.gripper_Z.value = settings.action_motor_mm * 1e-3;

                    myMjClass.s_.base_X.value = settings.action_base_mm * 1e-3;
                    myMjClass.s_.base_Y.value = settings.action_base_mm * 1e-3;
                    myMjClass.s_.base_Z.value = settings.action_base_mm * 1e-3;
                    myMjClass.s_.base_roll.value = settings.action_base_rad;
                    myMjClass.s_.base_pitch.value = settings.action_base_rad;
                    myMjClass.s_.base_yaw.value = settings.action_base_rad;
                    break;
                }

                case 20: {
                    double reward = myMjClass.reward();
                    std::cout << "Reward is " << reward << '\n';
                    std::cout << "Cumulative reward is "
                        << myMjClass.env_.cumulative_reward << '\n';
                    break;
                }
            }

            // if we are set to full environment steps
            if (settings.env_steps and it->itemid < 8) {
                std::vector<luke::gfloat> obs = 
                    myMjClass.get_observation();
                double reward = myMjClass.reward();
                bool done = myMjClass.is_done();

                std::cout << "Action taken: " << it->itemid << '\n';
                luke::print_vec(obs, "Observation");
                if (myMjClass.s_.use_HER)
                    luke::print_vec(myMjClass.assess_goal(), "Goal performance");
                std::cout << "Reward is " << reward << '\n';
                std::cout << "Cumulative reward is "
                    << myMjClass.env_.cumulative_reward << '\n';
                std::cout << "is_done = " << (done ? "true\n" : "false\n");
                std::cout << '\n';
            }
        }

        else if (it and it->sectionid == SECT_OBJECT)
        {
            switch( it->itemid )
            {
            case 0: {            // Reset
                myMjClass.reset_object();
                break;
            }
            case 1: {            // Respawn
                myMjClass.spawn_object(settings.object_int, 
                    settings.object_x_noise_mm * 1e-3,
                    settings.object_y_noise_mm * 1e-3,
                    settings.object_z_rot_deg * (3.1416 / 180.0));

                break;
            }
            case 2: {            // Print forces
                luke::Forces_faster f = luke::get_object_forces_faster(myMjClass.model, myMjClass.data);
                f.print();
                break;
            }
            case 3: {            // Print ground forces
                luke::Forces_faster f = luke::get_object_forces_faster(myMjClass.model, myMjClass.data);
                f.print_gnd_global();
                f.print_gnd_local(); 
                break;
            }
            case 4: {            // Print object forces
                luke::Forces_faster f = luke::get_object_forces_faster(myMjClass.model, myMjClass.data);
                f.print_obj_global();
                f.print_obj_local(); 
                break;
            }
            case 5: {            // Print all forces
                luke::Forces_faster f = luke::get_object_forces_faster(myMjClass.model, myMjClass.data);
                f.print_all_global();
                f.print_all_local(); 
                break;
            }
            case 6: {            // Print curve fit validation
                std::cout << "Printing curve validation data\n";
                myMjClass.validate_curve();
                myMjClass.curve_validation_data_.print();
                break;
            }
            case 7: {
                std::cout << "Wiping curve validation data\n";
                myMjClass.curve_validation_data_.entries.clear();
                break;
            }
            case 8: {
                std::cout << "Running curve validation regime\n";
                bool print = true;
                myMjClass.curve_validation_regime(print, settings.force_style);
                std::cout << "force style was " << settings.force_style << '\n';
                break;
            }
            case 9: {           // randomise object colour
                myMjClass.randomise_object_colour();
                break;
            }
            case 10: {           // randomise ground colour
                myMjClass.randomise_ground_colour();
                break;
            }
            case 11: {          // randomise finger colour
                myMjClass.randomise_finger_colours();
                break;
            }
            case 12: {          // randomise all colours
                luke::randomise_all_object_colours(myMjClass.model, MjType::generator);
                myMjClass.randomise_ground_colour();
                myMjClass.randomise_finger_colours();
                break;
            }
            case 13: {          // restore default colours
                luke::default_colours(myMjClass.model);
                break;
            }
            case 14: {          // find timestep which is stable
                float timestep = myMjClass.find_highest_stable_timestep();
                std::cout << "The highest stable timestep is " << timestep << '\n';
                break;
            }
            case 15: {          // calibrate gauge readings
                float yield = myMjClass.yield_load();
                float factor = myMjClass.s_.saturation_yield_factor;
                float sat_load = yield * factor;
                std::cout << "The saturation load for calibration is " << sat_load << '\n';
                myMjClass.calibrate_simulated_sensors(sat_load);
                break;
            }
            case 16: {          // print stiffness
                luke::print_stiffnesses();
                break;
            }
            case 17: {          // apply segment force
                if (not myMjClass.s_.curve_validation) {
                    myMjClass.s_.curve_validation = true;
                }
                // static bool first_call = true;
                // if (first_call) luke::get_segment_matrices(m, d);
                // first_call = false;
                luke::set_segment_force(settings.seg_num_for_frc, true, settings.seg_force);
                luke::set_segment_moment(settings.seg_num_for_frc, true, settings.seg_moment);
                std::cout << "Applying force of " << settings.seg_force
                    << "N on segment " << settings.seg_num_for_frc << "\n";
                std::cout << "Applying moment of " << settings.seg_moment
                    << "N on segment " << settings.seg_num_for_frc << "\n";
                break;
            }
            case 18: {          // apply UDL
                if (not myMjClass.s_.curve_validation) {
                        myMjClass.s_.curve_validation = true;
                }
                // static bool first_call = true;
                // if (first_call) luke::get_segment_matrices(m, d);
                // first_call = false;
                luke::apply_UDL_force_per_joint(settings.seg_force);
                std::cout << "Applying UDL with a force on each joint of " << settings.seg_force << "N\n";
                break;
            }
            case 19: {          // apply tip force
                if (not myMjClass.s_.curve_validation) {
                    myMjClass.s_.curve_validation = true;
                }
                // static bool first_call = true;
                // if (first_call) luke::get_segment_matrices(m, d);
                // first_call = false;
                luke::apply_tip_force(settings.seg_force);
                std::cout << "Applying tip force of " << settings.seg_force << "N\n";
                break;
            }
            case 20: {          // wipe segment forces
                if (myMjClass.s_.curve_validation) {
                    myMjClass.s_.curve_validation = false;
                }
                luke::wipe_segment_forces();
                std::cout << "Wiping all segment forces\n";
                break;
            }
<<<<<<< HEAD

            // case 20: seg num int slider
            // case 21: seg frc num slider
            // case 22: seg frc moment slider
            
            case 29: {          // set object visibility
                static bool visible = false; // default case is false
                visible = not visible;
                luke::set_object_visibility(myMjClass.model, visible);
                std::cout << "Setting hidden object visibility to: " << visible << "\n";
                break;
            }
            case 30: {          // spawn object scene
                std::cout << "Spawning a scene with " << settings.scene_objects << " objects\n";
                myMjClass.spawn_scene(settings.scene_objects, 0.2, 0.2, 0.0);
                break;
            }
=======
            case 21: {          // apply gram force
                if (not myMjClass.s_.curve_validation) {
                        myMjClass.s_.curve_validation = true;
                }
                float force = settings.gram_force * 0.981;
                luke::apply_tip_force(force);
                std::cout << "Applying tip force of " << settings.gram_force * 100 << "grams\n";
                break;
            }
            // case 21: seg num int slider
            // case 22: seg frc num slider
            // case 23: seg frc moment slider
>>>>>>> dea4eda2
            }
        }

        // stop if UI processed event
        if( it!=NULL || (state->type==mjEVENT_KEY && state->key==0) )
            return;
    }

    // shortcut not handled by UI
    if( state->type==mjEVENT_KEY && state->key!=0 )
    {
        switch( state->key )
        {
        case ' ':                   // Mode
            if( m )
            {
                settings.run = 1 - settings.run;
                pert.active = 0;
                mjui_update(-1, -1, &ui0, state, &con);
            }
            break;

        case mjKEY_RIGHT:           // step forward
            if( m && !settings.run )
            {
                cleartimers();
                myMjClass.step();
                // luke::step(m, d);
                profilerupdate();
                sensorupdate();
                updatesettings();

                manual_steps += 1;
                std::cout << "Manual step count: " << manual_steps << '\n';
            }
            break;

        case mjKEY_LEFT:            // step back
            if( m && !settings.run )
            {
                std::cout << "stepping backwards has not been implemented\n";
                // m->opt.timestep = -m->opt.timestep;
                // cleartimers();
                // myMjClass.step();
                // // luke::step(m, d);
                // m->opt.timestep = -m->opt.timestep;
                // profilerupdate();
                // sensorupdate();
                // updatesettings();

                std::cout << "Wiped the counter of manual key press steps\n";
                manual_steps = 0;
            }
            break;

        case mjKEY_DOWN:            // step forward 100
            if( m && !settings.run )
            {
                cleartimers();
                for( i=0; i<100; i++ )
                    myMjClass.step();
                    // luke::step(m, d);
                profilerupdate();
                sensorupdate();
                updatesettings();

                manual_steps += 100;
                std::cout << "Manual step count: " << manual_steps << '\n';
            }
            break;

        case mjKEY_UP:              // step back 100
            if( m && !settings.run )
            {
                std::cout << "stepping backwards has not been implemented\n";
                // m->opt.timestep = -m->opt.timestep;
                // cleartimers();
                // for( i=0; i<100; i++ )
                //     myMjClass.step();
                //     // luke::step(m, d);
                // m->opt.timestep = -m->opt.timestep;
                // profilerupdate();
                // sensorupdate();
                // updatesettings();
            }
            break;

        case mjKEY_PAGE_UP:         // select parent body
            if( m && pert.select>0 )
            {
                pert.select = m->body_parentid[pert.select];
                pert.skinselect = -1;

                // stop perturbation if world reached
                if( pert.select<=0 )
                    pert.active = 0;
            }

            break;

        case mjKEY_ESCAPE:          // free camera
            cam.type = mjCAMERA_FREE;
            settings.camera = 0;
            mjui_update(SECT_RENDERING, -1, &ui0, &uistate, &con);
            break;
        }

        return;
    }

    // 3D scroll
    if( state->type==mjEVENT_SCROLL && state->mouserect==3 && m )
    {
        // emulate vertical mouse motion = 5% of window height
        mjv_moveCamera(m, mjMOUSE_ZOOM, 0, -0.05*state->sy, &scn, &cam);

        return;
    }

    // 3D press
    if( state->type==mjEVENT_PRESS && state->mouserect==3 && m )
    {
        // set perturbation
        int newperturb = 0;
        if( state->control && pert.select>0 )
        {
            // right: translate;  left: rotate
            if( state->right )
                newperturb = mjPERT_TRANSLATE;
            else if( state->left )
                newperturb = mjPERT_ROTATE;

            // perturbation onset: reset reference
            if( newperturb && !pert.active )
                mjv_initPerturb(m, d, &scn, &pert);
        }
        pert.active = newperturb;

        // handle double-click
        if( state->doubleclick )
        {
            // determine selection mode
            int selmode;
            if( state->button==mjBUTTON_LEFT )
                selmode = 1;
            else if( state->control )
                selmode = 3;
            else
                selmode = 2;

            // find geom and 3D click point, get corresponding body
            mjrRect r = state->rect[3];
            mjtNum selpnt[3];
            int selgeom, selskin;
            int selbody = mjv_select(m, d, &vopt,
                                     (mjtNum)r.width/(mjtNum)r.height,
                                     (mjtNum)(state->x-r.left)/(mjtNum)r.width,
                                     (mjtNum)(state->y-r.bottom)/(mjtNum)r.height,
                                     &scn, selpnt, &selgeom, &selskin);

            // set lookat point, start tracking is requested
            if( selmode==2 || selmode==3 )
            {
                // copy selpnt if anything clicked
                if( selbody>=0 )
                    mju_copy3(cam.lookat, selpnt);

                // switch to tracking camera if dynamic body clicked
                if( selmode==3 && selbody>0 )
                {
                    // mujoco camera
                    cam.type = mjCAMERA_TRACKING;
                    cam.trackbodyid = selbody;
                    cam.fixedcamid = -1;

                    // UI camera
                    settings.camera = 1;
                    mjui_update(SECT_RENDERING, -1, &ui0, &uistate, &con);
                }
            }

            // set body selection
            else
            {
                if( selbody>=0 )
                {
                    // record selection
                    pert.select = selbody;
                    pert.skinselect = selskin;

                    // compute localpos
                    mjtNum tmp[3];
                    mju_sub3(tmp, selpnt, d->xpos+3*pert.select);
                    mju_mulMatTVec(pert.localpos, d->xmat+9*pert.select, tmp, 3, 3);
                }
                else
                {
                    pert.select = 0;
                    pert.skinselect = -1;
                }
            }

            // stop perturbation on select
            pert.active = 0;
        }

        return;
    }

    // 3D release
    if( state->type==mjEVENT_RELEASE && state->dragrect==3 && m )
    {
        // stop perturbation
        pert.active = 0;

        return;
    }

    // 3D move
    if( state->type==mjEVENT_MOVE && state->dragrect==3 && m )
    {
        // determine action based on mouse button
        mjtMouse action;
        if( state->right )
            action = state->shift ? mjMOUSE_MOVE_H : mjMOUSE_MOVE_V;
        else if( state->left )
            action = state->shift ? mjMOUSE_ROTATE_H : mjMOUSE_ROTATE_V;
        else
            action = mjMOUSE_ZOOM;

        // move perturb or camera
        mjrRect r = state->rect[3];
        if( pert.active )
            mjv_movePerturb(m, d, action, state->dx/r.height, -state->dy/r.height,
                            &scn, &pert);
        else
            mjv_moveCamera(m, action, state->dx/r.height, -state->dy/r.height,
                           &scn, &cam);

        return;
    }
}



//--------------------------- rendering and simulation ----------------------------------


// prepare to render
void prepare(void)
{
    // data for FPS calculation
    static double lastupdatetm = 0;

    // update interval, save update time
    double tmnow = glfwGetTime();
    double interval = tmnow - lastupdatetm;
    interval = mjMIN(1, mjMAX(0.0001, interval));
    lastupdatetm = tmnow;

    // no model: nothing to do
    if( !m )
        return;

    // update scene
    mjv_updateScene(m, d, &vopt, &pert, &cam, mjCAT_ALL, &scn);

    // update watch
    if( settings.ui0 && ui0.sect[SECT_WATCH].state )
    {
		watch();
		mjui_update(SECT_WATCH, -1, &ui0, &uistate, &con);
    }

    // ipdate joint
    if( settings.ui1 && ui1.sect[SECT_JOINT].state )
            mjui_update(SECT_JOINT, -1, &ui1, &uistate, &con);

    // update info text
    if( settings.info )
        infotext(info_title, info_content, interval);

    // update profiler
    if( settings.profiler && settings.run )
        profilerupdate();

    // update sensor
    if( settings.sensor && settings.run )
        sensorupdate();

    // added by luke
    lukesensorfigsupdate();
    lukestepperfigsupdate();

    // clear timers once profiler info has been copied
    cleartimers();
}



// render im main thread (while simulating in background thread)
void render_MS(GLFWwindow* window)
{
    // get 3D rectangle and reduced for profiler
    mjrRect rect = uistate.rect[3];
    mjrRect smallrect = rect;
    if( settings.profiler )
        smallrect.width = rect.width - rect.width/4;

    // no model
    if( !m )
    {
        // blank screen
        mjr_rectangle(rect, 0.2f, 0.3f, 0.4f, 1);

        // label
        if( settings.loadrequest )
            mjr_overlay(mjFONT_BIG, mjGRID_TOPRIGHT, smallrect,
                        "loading", NULL, &con);
        else
            mjr_overlay(mjFONT_NORMAL, mjGRID_TOPLEFT, rect,
                        "Drag-and-drop model file here", 0, &con);

        // render uis
        if( settings.ui0 )
            mjui_render(&ui0, &uistate, &con);
        if( settings.ui1 )
            mjui_render(&ui1, &uistate, &con);

        // finalize
        glfwSwapBuffers(window);

        return;
    }

    // render scene
    mjr_render(rect, &scn, &con);

    // show pause/loading label
    if( !settings.run || settings.loadrequest )
        mjr_overlay(mjFONT_BIG, mjGRID_TOPRIGHT, smallrect,
                    settings.loadrequest ? "loading" : "pause", NULL, &con);

    // show ui 0
    if( settings.ui0 )
        mjui_render(&ui0, &uistate, &con);

    // show ui 1
    if( settings.ui1 )
        mjui_render(&ui1, &uistate, &con);

    // show help
    if( settings.help )
        mjr_overlay(mjFONT_NORMAL, mjGRID_TOPLEFT, rect, help_title, help_content, &con);

    // show info
    if( settings.info )
        mjr_overlay(mjFONT_NORMAL, mjGRID_BOTTOMLEFT, rect,
                    info_title, info_content, &con);

    // show profiler
    if( settings.profiler )
        profilershow(rect);

    // show sensor
    if( settings.sensor )
        sensorshow(smallrect);

    // added by luke
    if (settings.render_depth or settings.render_rgb) {
        // // render::render_rgb(settings.render_rgb);
        // // render::render_depth(settings.render_depth);
        // static bool first_call = true;
        // if (first_call) {
        //     render::init_camera(myMjClass);
        //     // render::init_window(myMjClass);
        //     first_call = false;
        // }
        // render::read_rgbd();
        // render::render_rgbd_feed();
        std::cout << "render_depth and render_rgb are disabled\n";
    }

    // added by luke
    lukesensorfigshow(smallrect);
    lukestepperfigshow(smallrect);

    // finalize
    glfwSwapBuffers(window);
}



// simulate in background thread (while rendering in main thread)
void simulate(void)
{
    // cpu-sim syncronization point
    double cpusync = 0;
    mjtNum simsync = 0;

    // run until asked to exit
    while( !settings.exitrequest )
    {
        // sleep for 1 ms or yield, to let main thread run
        //  yield results in busy wait - which has better timing but kills battery life
        if( settings.run && settings.busywait )
            std::this_thread::yield();
        else
            std::this_thread::sleep_for(std::chrono::milliseconds(1));

        // start exclusive access
        mtx.lock();

        // run only if model is present
        if( m )
        {
            // record start time
            // double startwalltm = glfwGetTime();

            // running
            if( settings.run )
            {
                // record cpu time at start of iteration
                double tmstart = glfwGetTime();

                // out-of-sync (for any reason)
                if( d->time<simsync || tmstart<cpusync || cpusync==0 ||
                    mju_abs((d->time-simsync)-(tmstart-cpusync))>syncmisalign )
                {
                    // re-sync
                    cpusync = tmstart;
                    simsync = d->time;


                    /* original code
                    // clear old perturbations, apply new
                    mju_zero(d->xfrc_applied, 6*m->nbody);
                    mjv_applyPerturbPose(m, d, &pert, 0);  // move mocap bodies only
                    mjv_applyPerturbForce(m, d, &pert);

                    // run single step, let next iteration deal with timing
                    mj_step(m, d);
                    */

                    // // added by luke
                    // luke::before_step(m, d);
                    // luke::step(m, d);
                    // luke::after_step(m, d);

                    myMjClass.step();
                }

                // in-sync
                else
                {
                    // step while simtime lags behind cputime, and within safefactor
                    while( (d->time-simsync)<(glfwGetTime()-cpusync) &&
                           (glfwGetTime()-tmstart)<refreshfactor/vmode.refreshRate )
                    {
                        /* original code
                        // clear old perturbations, apply new
                        mju_zero(d->xfrc_applied, 6*m->nbody);
                        mjv_applyPerturbPose(m, d, &pert, 0);  // move mocap bodies only
                        mjv_applyPerturbForce(m, d, &pert);
                        */

                        // run mj_step
                        mjtNum prevtm = d->time;
                        // mj_step(m, d);

                        // // added by luke - should this have before_step(...)?
                        // luke::step(m, d);
                        // luke::after_step(m, d);
                        myMjClass.step();

                        // break on reset
                        if( d->time<prevtm )
                            break;
                    }
                }
            }

            // paused
            else
            {
                // apply pose perturbation
                mjv_applyPerturbPose(m, d, &pert, 1);      // move mocap and dynamic bodies

                // run mj_forward, to update rendering and joint sliders
                mj_forward(m, d);
            }
        }

        // end exclusive access
        mtx.unlock();
    }
}



//-------------------------------- init and main ----------------------------------------

// added by luke
void luke_openGL_error_callback(int error, const char *msg)
{
    std::string s;
    s = " [" + std::to_string(error) + "] " + msg + '\n';
    std::cerr << s << std::endl;
}

// initalize everything
void init(void)
{
    // print version, check compatibility
    printf("MuJoCo Pro version %.2lf\n", 0.01*mj_version());
    if( mjVERSION_HEADER!=mj_version() )
        mju_error("Headers and library have different versions");

    // init GLFW, set timer callback (milliseconds)
    if (!glfwInit())
        mju_error("could not initialize GLFW");
    mjcb_time = timer;

    // // added by luke for debugging, then commented out as it caused errors
    // glfwSetErrorCallback( luke_openGL_error_callback );
    // glfwWindowHint( GLFW_CONTEXT_VERSION_MAJOR, 3 );
    // glfwWindowHint( GLFW_CONTEXT_VERSION_MINOR, 2 );

    // multisampling
    glfwWindowHint(GLFW_SAMPLES, 4);
    glfwWindowHint(GLFW_VISIBLE, 1);

    // get videomode and save
    vmode = *glfwGetVideoMode(glfwGetPrimaryMonitor());

    // create window
    window = glfwCreateWindow((2*vmode.width)/3, (2*vmode.height)/3,
                              "Simulate", NULL, NULL);
    if( !window )
    {
        glfwTerminate();
        mju_error("could not create window");
    }

    // save window position and size
    glfwGetWindowPos(window, windowpos, windowpos+1);
    glfwGetWindowSize(window, windowsize, windowsize+1);

    // make context current, set v-sync
    glfwMakeContextCurrent(window);
    glfwSwapInterval(settings.vsync);

    // init abstract visualization
    mjv_defaultCamera(&cam);
    mjv_defaultOption(&vopt);
    profilerinit();
    sensorinit();
    lukesensorfigsinit();   // added by luke
    lukestepperfigsinit();  // added by luke

    // make empty scene
    mjv_defaultScene(&scn);
    mjv_makeScene(NULL, &scn, maxgeom);

    // select default font
    int fontscale = uiFontScale(window);
    settings.font = fontscale/50 - 1;

    // make empty context
    mjr_defaultContext(&con);
    mjr_makeContext(NULL, &con, fontscale);

    // set GLFW callbacks
    uiSetCallback(window, &uistate, uiEvent, uiLayout);
    glfwSetWindowRefreshCallback(window, render_MS);
    glfwSetDropCallback(window, drop);

    // init state and uis
    memset(&uistate, 0, sizeof(mjuiState));
    memset(&ui0, 0, sizeof(mjUI));
    memset(&ui1, 0, sizeof(mjUI));
    ui0.spacing = mjui_themeSpacing(settings.spacing);
    ui0.color = mjui_themeColor(settings.color);
    ui0.predicate = uiPredicate;
    ui0.rectid = 1;
    ui0.auxid = 0;
    ui1.spacing = mjui_themeSpacing(settings.spacing);
    ui1.color = mjui_themeColor(settings.color);
    ui1.predicate = uiPredicate;
    ui1.rectid = 2;
    ui1.auxid = 1;

    // populate uis with standard sections
    mjui_add(&ui0, defFile);
    mjui_add(&ui0, defOption);
    mjui_add(&ui0, defSimulation);
    mjui_add(&ui0, defWatch);
    uiModify(window, &ui0, &uistate, &con);
    uiModify(window, &ui1, &uistate, &con);
}

// run event loop
int main(int argc, char** argv)
{

    printf("Started\n");

    // initialize everything
    init();

    // temporary mjclass object to parse command line
    MjClass temp;
    std::string filepath = temp.file_from_from_command_line(argc, argv);

    // echo file input
    printf("mysimulate loading mjcf from: %s\n", filepath.c_str());

    // mju_strncpy(filename, argv[1], 1000);
    mju_strncpy(filename, filepath.c_str(), 1000);
    settings.loadrequest = 2;

    // start simulation thread
    std::thread simthread(simulate);

    // event loop
    while( !glfwWindowShouldClose(window) && !settings.exitrequest )
    {
        // start exclusive access (block simulation thread)
        mtx.lock();

        // load model (not on first pass, to show "loading" label)
        if( settings.loadrequest==1 )
            loadmodel();
        else if( settings.loadrequest>1 )
            settings.loadrequest = 1;

        // handle events (calls all callbacks)
        glfwPollEvents();

        // prepare to render
        prepare();

        // end exclusive access (allow simulation thread to run)
        mtx.unlock();

        // render while simulation is running
        render_MS(window);
    }

    // stop simulation thread
    settings.exitrequest = 1;
    simthread.join();

    // delete everything we allocated
    uiClearCallback(window);

    /* dont need to delete due to myMjClass destructor */
    // mj_deleteData(d);
    // mj_deleteModel(m);
    
    mjv_freeScene(&scn);
    mjr_freeContext(&con);

    // terminate GLFW (crashes with Linux NVidia drivers)
    #if defined(__APPLE__) || defined(_WIN32)
        glfwTerminate();
    #endif

    return 0;
}

<|MERGE_RESOLUTION|>--- conflicted
+++ resolved
@@ -104,7 +104,6 @@
     double seg_moment = 0.0;        // added by luke
     int force_style = 0;            // added by luke
     int all_sensors_use_noise = 1;  // added by luke
-<<<<<<< HEAD
     int scene_objects = 0;
 
     // action flags
@@ -112,9 +111,7 @@
     mjtNum action_motor_rad = 0.01;
     mjtNum action_base_mm = 2;
     mjtNum action_base_rad = 0.01;
-=======
     int gram_force = 0;               // added by luke
->>>>>>> dea4eda2
 
     // figure show flags
     int bendgauge = 0;             // added by luke
@@ -130,12 +127,9 @@
     int ybasefig = 0;              // added by luke
     int zbasefig = 0;              // added by luke
     int allactuators = 0;          // added by luke
-<<<<<<< HEAD
     int use_SI_sensors = 0;        // added by luke
     int render_rgb = 0;
     int render_depth = 0;
-=======
->>>>>>> dea4eda2
 
     float sensor_mag = 0;
     float sensor_mu = 0;
@@ -236,12 +230,9 @@
     {mjITEM_CHECKINT,  "y base",        2, &settings.ybasefig,      " #411"}, // added by luke
     {mjITEM_CHECKINT,  "z base",        2, &settings.zbasefig,      " #411"}, // added by luke
     {mjITEM_CHECKINT,  "all actuators", 2, &settings.allactuators,  " #412"}, // added by luke
-<<<<<<< HEAD
     {mjITEM_CHECKINT,  "SI values",     2, &settings.use_SI_sensors," #413"}, // added by luke
     {mjITEM_CHECKINT,  "Render rgb",    2, &settings.render_rgb,    " #414"}, // added by luke
     {mjITEM_CHECKINT,  "Render depth",  2, &settings.render_depth,  " #415"}, // added by luke
-=======
->>>>>>> dea4eda2
     {mjITEM_END}
 };
 
@@ -732,7 +723,6 @@
         gnum = mjMAXLINEPNT;
     }
 
-<<<<<<< HEAD
     MjType::SensorData* data_ptr;
 
     if (settings.use_SI_sensors) {
@@ -761,23 +751,6 @@
     std::vector<luke::gfloat> bXdata = data_ptr->x_base_position.read(gnum);
     std::vector<luke::gfloat> bYdata = data_ptr->y_base_position.read(gnum);
     std::vector<luke::gfloat> bZdata = data_ptr->z_base_position.read(gnum);
-=======
-    // read the data    
-    std::vector<luke::gfloat> b1data = myMjClass.sim_sensors_.finger1_gauge.read(gnum);
-    std::vector<luke::gfloat> b2data = myMjClass.sim_sensors_.finger2_gauge.read(gnum);
-    std::vector<luke::gfloat> b3data = myMjClass.sim_sensors_.finger3_gauge.read(gnum);
-    std::vector<luke::gfloat> p1data = myMjClass.sim_sensors_.palm_sensor.read(gnum);
-    std::vector<luke::gfloat> a1data = myMjClass.sim_sensors_.finger1_axial_gauge.read(gnum);
-    std::vector<luke::gfloat> a2data = myMjClass.sim_sensors_.finger2_axial_gauge.read(gnum);
-    std::vector<luke::gfloat> a3data = myMjClass.sim_sensors_.finger3_axial_gauge.read(gnum);
-    std::vector<luke::gfloat> wXdata = myMjClass.sim_sensors_.wrist_X_sensor.read(gnum);
-    std::vector<luke::gfloat> wYdata = myMjClass.sim_sensors_.wrist_Y_sensor.read(gnum);
-    std::vector<luke::gfloat> wZdata = myMjClass.sim_sensors_.wrist_Z_sensor.read(gnum);
-    std::vector<luke::gfloat> mXdata = myMjClass.sim_sensors_.x_motor_position.read(gnum);
-    std::vector<luke::gfloat> mYdata = myMjClass.sim_sensors_.y_motor_position.read(gnum);
-    std::vector<luke::gfloat> mZdata = myMjClass.sim_sensors_.z_motor_position.read(gnum);
-    std::vector<luke::gfloat> mHdata = myMjClass.sim_sensors_.z_base_position.read(gnum);
->>>>>>> dea4eda2
 
     // get the corresponding timestamps
     std::vector<float> btdata = myMjClass.gauge_timestamps.read(gnum);
@@ -2326,7 +2299,7 @@
     {
         // process UI event
         mjuiItem* it = mjui_event(&ui1, state, &con);
-
+f
         // control section
         if( it && it->sectionid==SECT_CONTROL )
         {
@@ -2568,25 +2541,7 @@
                 std::cout << "Wiping all segment forces\n";
                 break;
             }
-<<<<<<< HEAD
-
-            // case 20: seg num int slider
-            // case 21: seg frc num slider
-            // case 22: seg frc moment slider
-            
-            case 29: {          // set object visibility
-                static bool visible = false; // default case is false
-                visible = not visible;
-                luke::set_object_visibility(myMjClass.model, visible);
-                std::cout << "Setting hidden object visibility to: " << visible << "\n";
-                break;
-            }
-            case 30: {          // spawn object scene
-                std::cout << "Spawning a scene with " << settings.scene_objects << " objects\n";
-                myMjClass.spawn_scene(settings.scene_objects, 0.2, 0.2, 0.0);
-                break;
-            }
-=======
+
             case 21: {          // apply gram force
                 if (not myMjClass.s_.curve_validation) {
                         myMjClass.s_.curve_validation = true;
@@ -2596,10 +2551,19 @@
                 std::cout << "Applying tip force of " << settings.gram_force * 100 << "grams\n";
                 break;
             }
-            // case 21: seg num int slider
-            // case 22: seg frc num slider
-            // case 23: seg frc moment slider
->>>>>>> dea4eda2
+            
+            case 30: {          // set object visibility
+                static bool visible = false; // default case is false
+                visible = not visible;
+                luke::set_object_visibility(myMjClass.model, visible);
+                std::cout << "Setting hidden object visibility to: " << visible << "\n";
+                break;
+            }
+            case 31: {          // spawn object scene
+                std::cout << "Spawning a scene with " << settings.scene_objects << " objects\n";
+                myMjClass.spawn_scene(settings.scene_objects, 0.2, 0.2, 0.0);
+                break;
+            }
             }
         }
 
