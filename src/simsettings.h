--- conflicted
+++ resolved
@@ -66,11 +66,8 @@
   XX(  done_height,             double,   15e-3)    /* the object AND the gripper must go up by this height from starting positions */\
   XX(  stable_finger_force,     double,   1.0)      /* finger force (N) on object to consider stable */\
   XX(  stable_palm_force,       double,   1.0)      /* palm force (N) on object to consider stable */\
-<<<<<<< HEAD
   XX(  stable_finger_force_lim, double,   100.0)    /* finger force (N) limit on the object to stop considering stable */\
   XX(  stable_palm_force_lim,   double,   100.0)    /* palm force (N) limit on the object to stop considering stable*/\
-=======
->>>>>>> dea4eda2
   /* 
   is_done() settings */\
   XX(  use_quit_on_reward,      bool,     true)     /* cap reward at quit_on_reward_below */\
@@ -97,7 +94,6 @@
   SS(  base_state_sensor_Z,     true,     0,        -1)  /* base position state, normalise is ignored)*/\
   SS(  base_state_sensor_XY,    true,     0,        -1)  /* base position state, normalise is ignored)*/\
   SS(  bending_gauge,           true,     20,       10)  /* strain gauge to measure finger bending */\
-<<<<<<< HEAD
   SS(  axial_gauge,             true,     3.0,      10)  /* strain gauge to measure axial finger strain */\
   SS(  palm_sensor,             true,     10.0,     10)  /* palm force sensor */\
   SS(  wrist_sensor_XY,         true,     5.0,      10)  /* force wrist sensor X and Y forces */\
@@ -106,12 +102,6 @@
   
   
 #define LUKE_MJSETTINGS_ACTION \
-=======
-  SS(  axial_gauge,             false,    3.0,      10)  /* strain gauge to measure axial finger strain */\
-  SS(  palm_sensor,             true,     8.0,      10)  /* palm force sensor */\
-  SS(  wrist_sensor_XY,         false,    5.0,      10)  /* force wrist sensor X and Y forces */\
-  SS(  wrist_sensor_Z,          true,     5.0,      10)  /* force wrist sensor Z force */\
->>>>>>> dea4eda2
   /* 
 
   3. Actions
