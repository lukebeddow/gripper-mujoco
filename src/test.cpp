--- conflicted
+++ resolved
@@ -195,16 +195,10 @@
   // return 0;
 
   // precompiled settings
-<<<<<<< HEAD
+  /* settings of 20, 200, 20 -> initial time taken 52.6s, newest 42.6s */
   int num_episodes = 20;
   int step_cap = 200;
   int reload_rate = 20;
-=======
-  /* 20, 200, 20 -> initial time taken 52.6s */
-  int num_episodes = 10;
-  int step_cap = 30;
-  int reload_rate = 2;
->>>>>>> 81262af3
 
   run_test(num_episodes, step_cap, reload_rate);
 
