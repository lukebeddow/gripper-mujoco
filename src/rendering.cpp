#include "rendering.h"

namespace render
{

// MuJoCo data structures
mjModel* m = NULL;                  // MuJoCo model
mjData* d = NULL;                   // MuJoCo data
mjvCamera cam;                      // abstract camera
mjvOption opt;                      // visualization options
mjvScene scn;                       // abstract scene
mjrContext con;                     // custom GPU context

// for rgbd camera
mjvCamera cam_rgbd;
mjvOption opt_rgbd;
mjvScene scn_rgbd;
mjrContext con_rgbd;

// mjclass for plotting sensor data
MjClass* MjPtr = NULL;

// for plotting
mjvFigure figgauges;
mjvFigure figbendgauge;
mjvFigure figaxialgauge;
mjvFigure figpalm;
mjvFigure figwrist;
mjvFigure figmotors;
mjuiState uistate;
mjUI ui0;

// window
GLFWwindow* window = NULL;
GLFWwindow* camera_window = NULL;

// mouse interaction
bool button_left = false;
bool button_middle = false;
bool button_right =  false;
double lastx = 0;
double lasty = 0;

// will we put items into the render window GUI
bool plot_sensors = true;
bool plot_rgbd = true;

// what is initialised
bool window_initialised = false;
bool camera_initialised = false;

// size defaults
int window_width = 1200;
int window_height = 900;
int camera_width = 848;
int camera_height = 480;

// data to return out of read_rgbd()
luke::RGBD rgbd_data;

// mouse button callback
void mouse_button(GLFWwindow* window, int button, int act, int mods)
{
    // update button state
    button_left =   (glfwGetMouseButton(window, GLFW_MOUSE_BUTTON_LEFT)==GLFW_PRESS);
    button_middle = (glfwGetMouseButton(window, GLFW_MOUSE_BUTTON_MIDDLE)==GLFW_PRESS);
    button_right =  (glfwGetMouseButton(window, GLFW_MOUSE_BUTTON_RIGHT)==GLFW_PRESS);

    // update mouse position
    glfwGetCursorPos(window, &lastx, &lasty);
}

// mouse move callback
void mouse_move(GLFWwindow* window, double xpos, double ypos)
{
    // no buttons down: nothing to do
    if( !button_left && !button_middle && !button_right )
        return;

    // compute mouse displacement, save
    double dx = xpos - lastx;
    double dy = ypos - lasty;
    lastx = xpos;
    lasty = ypos;

    // get current window size
    int width, height;
    glfwGetWindowSize(window, &width, &height);

    // get shift key state
    bool mod_shift = (glfwGetKey(window, GLFW_KEY_LEFT_SHIFT)==GLFW_PRESS ||
                      glfwGetKey(window, GLFW_KEY_RIGHT_SHIFT)==GLFW_PRESS);

    // determine action based on mouse button
    mjtMouse action;
    if( button_right )
        action = mod_shift ? mjMOUSE_MOVE_H : mjMOUSE_MOVE_V;
    else if( button_left )
        action = mod_shift ? mjMOUSE_ROTATE_H : mjMOUSE_ROTATE_V;
    else
        action = mjMOUSE_ZOOM;

    // move camera
    mjv_moveCamera(m, action, dx/height, dy/height, &scn, &cam);
}

// scroll callback
void scroll(GLFWwindow* window, double xoffset, double yoffset)
{
    // emulate vertical mouse motion = 5% of window height
    mjv_moveCamera(m, mjMOUSE_ZOOM, 0, -0.05*yoffset, &scn, &cam);
}

void init_camera(MjClass& myMjClass)
{
    /* initialise the rendering backend (eg for read_RGBD_pixels)*/

    MjPtr = &myMjClass;

    // update our global m/d to this most recent update
    m = MjPtr->model;
    d = MjPtr->data;

    // init GLFW
    if( !glfwInit() ) {
        mju_error("Could not initialize GLFW");
    }

    // initialize visualization data structures
    mjv_defaultCamera(&cam_rgbd);
    mjv_defaultOption(&opt_rgbd);
    mjv_defaultScene(&scn_rgbd);
    mjr_defaultContext(&con_rgbd);

    cam_rgbd.type = mjCAMERA_FIXED;
    cam_rgbd.fixedcamid = 0;

    // create a new invisible window for the camera
    create_camera_window(camera_width, camera_height);

    camera_initialised = true;
}

void init_window(MjClass& myMjClass)
{
    /* initialise the rendering backend (eg for read_RGBD_pixels)*/

    MjPtr = &myMjClass;

    // update our global m/d to this most recent update
    m = MjPtr->model;
    d = MjPtr->data;

    // init GLFW
    if( !glfwInit() ) {
        mju_error("Could not initialize GLFW");
    }

    // initialize visualization data structures
    mjv_defaultCamera(&cam);
    mjv_defaultOption(&opt);
    mjv_defaultScene(&scn);
    mjr_defaultContext(&con);
    
    // set window size and visibility
    glfwWindowHint(GLFW_VISIBLE, GLFW_TRUE);
    glfwWindowHint(GLFW_DOUBLEBUFFER, GLFW_TRUE);

    // create window, make OpenGL context current, request v-sync
    window = glfwCreateWindow(window_width, window_height, "luke-gripper-mujoco", NULL, NULL);
    glfwMakeContextCurrent(window);
    glfwSwapInterval(1);

    // create scene and context
    mjv_makeScene(m, &scn, 2000);
    mjr_makeContext(m, &con, mjFONTSCALE_150);

    glfwShowWindow(window);

    // install GLFW mouse and keyboard callbacks
    // glfwSetKeyCallback(window, keyboard);
    glfwSetCursorPosCallback(window, mouse_move);
    glfwSetMouseButtonCallback(window, mouse_button);
    glfwSetScrollCallback(window, scroll);

    // init state and uis
    memset(&uistate, 0, sizeof(mjuiState));
    memset(&ui0, 0, sizeof(mjUI));
    ui0.spacing = mjui_themeSpacing(0);
    ui0.color = mjui_themeColor(0);
    // ui0.predicate = uiPredicate;
    ui0.rectid = 1;
    ui0.auxid = 0;

    uiLayout(&uistate);

    if (plot_sensors) lukesensorfigsinit();

    window_initialised = true;
}

// set window layout
void uiLayout(mjuiState* state)
{
    mjrRect* rect = state->rect;

    // set number of rectangles
    state->nrect = 4;

    // rect 0: entire framebuffer
    rect[0].left = 0;
    rect[0].bottom = 0;
    glfwGetFramebufferSize(window, &rect[0].width, &rect[0].height);

    // rect 1: UI 0
    rect[1].left = 0;
    rect[1].width = 1; //settings.ui0 ? ui0.width : 0;
    rect[1].bottom = 0;
    rect[1].height = rect[0].height;

    // rect 2: UI 1
    rect[2].width = 1; //settings.ui1 ? ui1.width : 0;
    rect[2].left = mjMAX(0, rect[0].width - rect[2].width);
    rect[2].bottom = 0;
    rect[2].height = rect[0].height;

    // rect 3: 3D plot (everything else is an overlay)
    rect[3].left = rect[1].width;
    rect[3].width = mjMAX(0, rect[0].width - rect[1].width - rect[2].width);
    rect[3].bottom = 0;
    rect[3].height = rect[0].height;
}

void reload_for_rendering(MjClass& myMjClass)
{
    /* reload the scene after the model and data have changed */

    MjPtr = &myMjClass;

    m = MjPtr->model;
    d = MjPtr->data;

    // re-create scene and context
    int maxgeom = 5000;
    mjv_makeScene(m, &scn, maxgeom);
    mjr_makeContext(m, &con, mjFONTSCALE_150);

    // // re-render
    // render(model, data);
}

// render the scene
bool render_window()
{
<<<<<<< HEAD
    if (not m or not d or not window_initialised) {
=======

    if (not m or not d) {
>>>>>>> dea4eda2
        mju_error_s("Error: %s", "Render has been called without first running init");
    }

    if (!glfwWindowShouldClose(window)) {

        // get framebuffer viewport
        mjrRect viewport = {0, 0, 0, 0};
        glfwGetFramebufferSize(window, &viewport.width, &viewport.height);

        // update scene and render
        mjv_updateScene(m, d, &opt, NULL, &cam, mjCAT_ALL, &scn);
<<<<<<< HEAD
  
=======

        // this stops a crash, but nothing new renders on screen
        // // swap OpenGL buffers (blocking call due to v-sync)
        // glfwSwapBuffers(window);

>>>>>>> dea4eda2
        mjr_render(viewport, &scn, &con);

        // added - render UIs
        if (plot_sensors) {
            mjrRect rect = uistate.rect[3];
            mjui_render(&ui0, &uistate, &con);
            lukesensorfigsupdate();
            lukesensorfigshow(rect);
        }

        if (plot_rgbd and camera_initialised) {
            render_rgbd_feed();
        }

        // swap OpenGL buffers (blocking call due to v-sync)
        glfwSwapBuffers(window);

        // process pending GUI events, call GLFW callbacks
        glfwPollEvents();

        return true;
    }

    return false;
}

void render_rgbd_feed()
{
    /* render the rgbd images in the regular rendering window */

    // scale the depth values to show more colour variety, assumes depth never exceeds 1.0/x metres
    constexpr float depthstretch = 4;

    int W = camera_width;
    int H = camera_height;

    int Wt = 300;
    int scale = Wt / camera_width;

    int X = camera_height * camera_width * scale * scale;
    luke::rgbint* rgb_ = (luke::rgbint*)std::malloc(3 * X);
    luke::rgbint* depth_ = (luke::rgbint*)std::malloc(3 * X);

    for (int r = 0; r < H; r++) {
        for (int c = 0; c < W; c++) {
            
            // pixel location in our original image
            int adr_old = r*W + c;

            // loop and copy that pixel in a grid to make the image larger
            for (int i = 0; i < scale; i++) {
                for (int j = 0; j < scale; j++) {

                    // copy the current value into the same position but on new rows just below
                    int new_row = r*scale + i;
                    int new_col = c*scale + j;
                    int new_adr = new_row*W*scale + new_col;

                    rgb_[3 * new_adr + 0] = rgbd_data.rgb[3 * adr_old + 0];
                    rgb_[3 * new_adr + 1] = rgbd_data.rgb[3 * adr_old + 1];
                    rgb_[3 * new_adr + 2] = rgbd_data.rgb[3 * adr_old + 2];

                    depth_[3 * new_adr + 0] = (luke::rgbint)((1.0f - rgbd_data.depth[adr_old] * depthstretch) * 255.0f);
                    depth_[3 * new_adr + 1] = (luke::rgbint)((1.0f - rgbd_data.depth[adr_old] * depthstretch) * 255.0f);
                    depth_[3 * new_adr + 2] = (luke::rgbint)((1.0f - rgbd_data.depth[adr_old] * depthstretch) * 255.0f);
                }
            }
        }
    }

    // draw the rgb and depth onto the viewing window
    mjrRect rgb_viewport =  {0, window_height - H*scale, W*scale, H*scale};
    mjr_drawPixels(rgb_, NULL, rgb_viewport, &con);

    mjrRect depth_viewport =  {0, window_height - H*scale*2, W*scale, H*scale};
    mjr_drawPixels(depth_, NULL, depth_viewport, &con);

    // // this code overwrites the rgb_ data, which we don't want
    // const int NS = 3;           // depth_ image sub-sampling
    // for (int r=0; r<H; r+=NS)
    //     for (int c=0; c<W; c+=NS) {
    //         int adr = (r/NS)*W + c/NS;
    //         rgb_[3*adr] = rgb_[3*adr+1] = rgb_[3*adr+2] = (unsigned char)((1.0f-depth_[r*W+c])*255.0f);
    //     }

    // // if we have a window, draw the pixels on screen
    // mjrRect viewport2 =  {0, 0, 0, 0};
    // viewport2.height = rect.height/2;
    // viewport2.width = rect.width/2;
    // mjr_drawPixels(rgb_, NULL, viewport2, &con);

    // const int NS = 3;           // depth_ image sub-sampling
    // for (int r=0; r<H; r+=NS)
    //     for (int c=0; c<W; c+=NS) {
    //         int adr = (r/NS)*W + c/NS;
    //         rgb_[3*adr] = (unsigned char)((1.0f-rgb_[3*r*W+c])*255.0f);
    //         rgb_[3*adr+1] = (unsigned char)((1.0f-rgb_[3*r*W+c + 1])*255.0f);
    //         rgb_[3*adr+2] = (unsigned char)((1.0f-rgb_[3*r*W+c + 2])*255.0f);

    //         // rgb_[3*adr] = rgb_[3*adr+1] = rgb_[3*adr+2] = (unsigned char)((1.0f-depth_[r*W+c])*255.0f);
    //     }

    // // if we have a window, draw the pixels on screen
    // mjrRect viewport3 =  rect;
    // viewport3.bottom = rect.height/2;
    // viewport3.height = rect.height/2;
    // viewport3.width = rect.width/2;
    // mjr_drawPixels(rgb_, NULL, viewport3, &con);

    // reallocate data buffers
    if (rgb_ != NULL) std::free(rgb_);
    if (depth_ != NULL) std::free(depth_);
}

// render the camera
bool render_camera()
{
    if (not m or not d or not camera_initialised) {
        mju_error_s("Error: %s", "render_camera() has been called without first running init");
    }

    if (!glfwWindowShouldClose(camera_window)) {

        // get framebuffer viewport
        mjrRect viewport = {0, 0, camera_width, camera_height};
        // glfwGetFramebufferSize(camera_window, &viewport.width, &viewport.height);

        // update scene and render
        mjv_updateScene(m, d, &opt_rgbd, NULL, &cam_rgbd, mjCAT_ALL, &scn_rgbd);
        mjr_render(viewport, &scn_rgbd, &con_rgbd);

        return true;
    }

    return false;
}

// before closing
void finish_window()
{
    // free visualization storage
    mjv_freeScene(&scn);
    mjr_freeContext(&con);
}

void finish_camera()
{
    // free visualization storage
    mjv_freeScene(&scn_rgbd);
    mjr_freeContext(&con_rgbd);
}

void lukesensorfigsinit(void)
{
    // create default figures
    mjv_defaultFigure(&figbendgauge);
    mjv_defaultFigure(&figaxialgauge);
    mjv_defaultFigure(&figpalm);
    mjv_defaultFigure(&figwrist);
    mjv_defaultFigure(&figmotors);

    // what figures are we initialising
    std::vector<mjvFigure*> myfigs {
        &figbendgauge, &figaxialgauge, &figpalm, &figwrist, &figmotors
    };

    // initialise all figures the same
    for (int i = 0; i < myfigs.size(); i++) {

        // create a default figure
        mjv_defaultFigure(myfigs[i]);

        // set flags
        myfigs[i]->flg_legend = 1;
        myfigs[i]->flg_extend = 1;
        myfigs[i]->flg_symmetric = 1;

        // y-tick number format
        strcpy(myfigs[i]->yformat, "%.0f");

        // grid size
        myfigs[i]->gridsize[0] = 2;
        myfigs[i]->gridsize[1] = 3;

        // minimum range
        myfigs[i]->range[0][0] = 0;
        myfigs[i]->range[0][1] = 0;
        myfigs[i]->range[1][0] = -1;
        myfigs[i]->range[1][1] = 1;
    }

    // add titles
    strcpy(figbendgauge.title, "Bending gauges");
    strcpy(figaxialgauge.title, "Axial gauges");
    strcpy(figpalm.title, "Palm sensor");
    strcpy(figwrist.title, "Wrist sensor");
    strcpy(figmotors.title, "Motor states");

    // add legends
    strcpy(figbendgauge.linename[0], "1");
    strcpy(figbendgauge.linename[1], "2");
    strcpy(figbendgauge.linename[2], "3");
    strcpy(figaxialgauge.linename[0], "1");
    strcpy(figaxialgauge.linename[1], "2");
    strcpy(figaxialgauge.linename[2], "3");
    strcpy(figpalm.linename[0], "P");
    strcpy(figwrist.linename[0], "X");
    strcpy(figwrist.linename[1], "Y");
    strcpy(figwrist.linename[2], "Z");
    strcpy(figmotors.linename[0], "X");
    strcpy(figmotors.linename[1], "Y");
    strcpy(figmotors.linename[2], "Z");
    strcpy(figmotors.linename[3], "H");
}

void lukesensorfigsupdate()
{
    if (not MjPtr) 
        throw std::runtime_error("lukesensorfigsupdate called with MjPtr=NULL");

    // amount of data we extract for each sensor
    int gnum = MjPtr->gauge_buffer_size;

    // check we can plot this amount of data
    if (gnum > mjMAXLINEPNT) {
        std::cout << "gnum exceeds mjMAXLINEPNT in gaugefigupdate()\n";
        gnum = mjMAXLINEPNT;
    }

    // read the data    
    std::vector<luke::gfloat> b1data = MjPtr->sim_sensors_.finger1_gauge.read(gnum);
    std::vector<luke::gfloat> b2data = MjPtr->sim_sensors_.finger2_gauge.read(gnum);
    std::vector<luke::gfloat> b3data = MjPtr->sim_sensors_.finger3_gauge.read(gnum);
    std::vector<luke::gfloat> p1data = MjPtr->sim_sensors_.palm_sensor.read(gnum);
    std::vector<luke::gfloat> a1data = MjPtr->sim_sensors_.finger1_axial_gauge.read(gnum);
    std::vector<luke::gfloat> a2data = MjPtr->sim_sensors_.finger2_axial_gauge.read(gnum);
    std::vector<luke::gfloat> a3data = MjPtr->sim_sensors_.finger3_axial_gauge.read(gnum);
    std::vector<luke::gfloat> wXdata = MjPtr->sim_sensors_.wrist_X_sensor.read(gnum);
    std::vector<luke::gfloat> wYdata = MjPtr->sim_sensors_.wrist_Y_sensor.read(gnum);
    std::vector<luke::gfloat> wZdata = MjPtr->sim_sensors_.wrist_Z_sensor.read(gnum);
    std::vector<luke::gfloat> mXdata = MjPtr->sim_sensors_.x_motor_position.read(gnum);
    std::vector<luke::gfloat> mYdata = MjPtr->sim_sensors_.y_motor_position.read(gnum);
    std::vector<luke::gfloat> mZdata = MjPtr->sim_sensors_.z_motor_position.read(gnum);
    std::vector<luke::gfloat> mHdata = MjPtr->sim_sensors_.z_base_position.read(gnum);

    // get the corresponding timestamps
    std::vector<float> btdata = MjPtr->gauge_timestamps.read(gnum);
    std::vector<float> atdata = MjPtr->axial_timestamps.read(gnum);
    std::vector<float> ptdata = MjPtr->palm_timestamps.read(gnum);
    std::vector<float> wtdata = MjPtr->wristZ_timestamps.read(gnum);
    std::vector<float> mtdata = MjPtr->step_timestamps.read(gnum);

    // package sensor data pointers in iterable vectors
    std::vector<std::vector<luke::gfloat>*> bdata {
        &b1data, &b2data, &b3data
    };
    std::vector<std::vector<luke::gfloat>*> adata {
        &a1data, &a2data, &a3data
    };
    std::vector<std::vector<luke::gfloat>*> pdata {
        &p1data
    };
    std::vector<std::vector<luke::gfloat>*> wdata {
        &wXdata, &wYdata, &wZdata
    };
    std::vector<std::vector<luke::gfloat>*> mdata {
        &mXdata, &mYdata, &mZdata, &mHdata  
    };

    // package figures into iterable vector
    std::vector<mjvFigure*> myfigs {
        &figbendgauge, &figaxialgauge, &figpalm, &figwrist, &figmotors
    };

    // package sensor data in same order as figures
    std::vector< std::vector<std::vector<luke::gfloat>*>* > sensordata {
        &bdata, &adata, &pdata, &wdata, &mdata
    };
    std::vector<std::vector<float>*> timedata {
        &btdata, &atdata, &ptdata, &wtdata, &mtdata
    };

    // maximum number of lines on a figure
    static const int maxline = 10;

    // loop through each figure/sensor type
    for (int i = 0; i < sensordata.size(); i++) {

        // start with line 0
        int lineid = 0;

        // loop over each set of sensor data (eg finger gauges 1, 2, then 3)
        for (int n = 0; n < sensordata[i]->size(); n++)
        {
            lineid = n;

            if (lineid >= maxline) 
                throw std::runtime_error("max number of figure lines exceeded");
        
            // data pointer in line (don't need this as sliding window does it for us)
            int p = myfigs[i]->linepnt[lineid];

            // loop over the data itself and save it in the figure
            for (int g = 0; g < gnum; g++) {
                // figgauges.linedata[lineid][2 * g] = tdata[g];
                // figgauges.linedata[lineid][2 * g + 1] = (*fdata[n])[g];

                myfigs[i]->linedata[lineid][2 * g] = (*timedata[i])[g];
                myfigs[i]->linedata[lineid][2 * g + 1] = (*(*sensordata[i])[n])[g];
            }

            // update linepnt (index of last data point)
            myfigs[i]->linepnt[lineid] = gnum;
        }
    }
}

void lukesensorfigshow(mjrRect rect)
{
    // what figures are showing
    std::vector<mjvFigure*> myfigs {
        &figbendgauge, &figpalm, &figwrist, &figmotors //, &figaxialgauge
    };

    // constant width with and without profiler
    int width = rect.width / myfigs.size();
    int show = 0;

    for (int i = 0; i < myfigs.size(); i++) {

        // another figure is showing
        show += 1;

        // render figure on the right
        mjrRect viewport = {
            rect.left + rect.width - width * show,
            rect.bottom,
            width,
            rect.height/3
        };

        mjr_figure(viewport, myfigs[i], &con);
    }
}

void resize_camera_window(int width, int height)
{
    /* resize a window */

    if (camera_window == NULL) {
        throw std::runtime_error("render::resize_window found NULL camera_window pointer");
    }

    glfwDestroyWindow(camera_window);
    create_camera_window(width, height);
}

void create_camera_window(int width, int height)
{
    /* create a graphical window, and indicate if it is visible. Also allocate
    the rgb and depth buffers for if we want to use this window as a camera */

    // save the window size to global variables
    camera_width = width;
    camera_height = height;

    glfwWindowHint(GLFW_VISIBLE, GLFW_FALSE);

    // offscreen rendering requires to set the buffer size, default is 640x480
    /* In the XML: <visual> <global offwidth="640" offheight="480"/></visual> */
    // offscreen buffer appears to be slower than regular
    // glfwWindowHint(GLFW_DOUBLEBUFFER, GLFW_FALSE);

    // create window, make OpenGL context current, request v-sync
    camera_window = glfwCreateWindow(camera_width, camera_height, "rgbd-camera-window", NULL, NULL);
    glfwMakeContextCurrent(camera_window);

    // create scene and context
    mjv_makeScene(m, &scn_rgbd, 2000);
    mjr_makeContext(m, &con_rgbd, mjFONTSCALE_150);

    // // set rendering to offscreen buffer
    // mjr_setBuffer(mjFB_OFFSCREEN, &con_rgbd);
    // if (con_rgbd.currentBuffer!=mjFB_OFFSCREEN) {
    //     std::printf("Warning: offscreen rendering not supported, using default/window framebuffer\n");
    // }

    // clear and resize vectors storing rgbd data
    int X = camera_width * camera_height;
    rgbd_data.rgb.clear();
    rgbd_data.depth.clear();
    rgbd_data.rgb.resize(3 * X);
    rgbd_data.depth.resize(X);
}

luke::RGBD read_rgbd()
{
    /* get an rgbd image out of the simulation */
    
    if (not camera_initialised) {
        throw std::runtime_error("render::read_rgbd() called but camera not initialised");
    }

    int W = camera_width;
    int H = camera_height;

    mjrRect rect = {0, 0, W, H};

    // read depth camera directly into std::vector by passing pointer
    mjr_readPixels(&rgbd_data.rgb[0], &rgbd_data.depth[0], rect, &con_rgbd);

    return rgbd_data;
}

} // namespace render<|MERGE_RESOLUTION|>--- conflicted
+++ resolved
@@ -252,12 +252,7 @@
 // render the scene
 bool render_window()
 {
-<<<<<<< HEAD
     if (not m or not d or not window_initialised) {
-=======
-
-    if (not m or not d) {
->>>>>>> dea4eda2
         mju_error_s("Error: %s", "Render has been called without first running init");
     }
 
@@ -269,15 +264,6 @@
 
         // update scene and render
         mjv_updateScene(m, d, &opt, NULL, &cam, mjCAT_ALL, &scn);
-<<<<<<< HEAD
-  
-=======
-
-        // this stops a crash, but nothing new renders on screen
-        // // swap OpenGL buffers (blocking call due to v-sync)
-        // glfwSwapBuffers(window);
-
->>>>>>> dea4eda2
         mjr_render(viewport, &scn, &con);
 
         // added - render UIs
